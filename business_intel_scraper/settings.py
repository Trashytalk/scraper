--- conflicted
+++ resolved
@@ -1,4 +1,3 @@
-<<<<<<< HEAD
 """Compatibility wrapper for project settings."""
 
 from settings import (
@@ -20,7 +19,7 @@
     "Settings",
     "settings",
 ]
-=======
+
 """Centralized configuration management for the project."""
 
 from __future__ import annotations
@@ -79,5 +78,4 @@
     require_https: bool = os.getenv("USE_HTTPS", "false").lower() == "true"
 
 
-settings = Settings()
->>>>>>> bf76acc3
+settings = Settings()