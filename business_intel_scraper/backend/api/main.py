from __future__ import annotations

from fastapi import FastAPI, WebSocket, WebSocketDisconnect
from fastapi.middleware.cors import CORSMiddleware
from fastapi.middleware.httpsredirect import HTTPSRedirectMiddleware
from sse_starlette.sse import EventSourceResponse
from pathlib import Path
import asyncio
from fastapi import Depends, HTTPException, status
from sqlalchemy import select
from sqlalchemy.orm import Session
from starlette.middleware.base import BaseHTTPMiddleware
from starlette.requests import Request
from .notifications import ConnectionManager
from .rate_limit import RateLimitMiddleware
from ..workers.tasks import get_task_status, launch_scraping_task
from ..utils.helpers import LOG_FILE
from business_intel_scraper.settings import settings
from ..db.models import Company, UserRole
from ..db import SessionLocal
<<<<<<< HEAD
from .auth import router as auth_router
=======
from .dependencies import require_role
>>>>>>> 72156d76
from pydantic import BaseModel
import asyncio
from pathlib import Path
from typing import AsyncGenerator

import aiofiles
from fastapi import FastAPI, WebSocket, WebSocketDisconnect
from fastapi.middleware.httpsredirect import HTTPSRedirectMiddleware
from sse_starlette.sse import EventSourceResponse

from business_intel_scraper.settings import settings

from .notifications import ConnectionManager
from .rate_limit import RateLimitMiddleware
from ..utils.helpers import LOG_FILE
from ..workers.tasks import get_task_status, launch_scraping_task
from .notifications import ConnectionManager
from .rate_limit import RateLimitMiddleware
from .schemas import (
    HealthCheckResponse,
    TaskCreateResponse,
    TaskStatusResponse,
    JobStatus,
)
from ..workers.tasks import get_task_status, launch_scraping_task
from ..utils.helpers import LOG_FILE

app = FastAPI(title="Business Intelligence Scraper")

if settings.require_https:
    app.add_middleware(HTTPSRedirectMiddleware)

app.add_middleware(
    RateLimitMiddleware,
    limit=settings.rate_limit.limit,
    window=settings.rate_limit.window,
)
<<<<<<< HEAD
app.include_router(auth_router)
=======
app.add_middleware(
    CORSMiddleware,
    allow_origins=settings.api.allowed_origins,
    allow_credentials=True,
    allow_methods=["*"],
    allow_headers=["*"],
)


class SecurityHeadersMiddleware(BaseHTTPMiddleware):
    async def dispatch(self, request: Request, call_next):
        response = await call_next(request)
        response.headers.setdefault("X-Content-Type-Options", "nosniff")
        response.headers.setdefault("X-Frame-Options", "DENY")
        response.headers.setdefault("Referrer-Policy", "same-origin")
        return response


app.add_middleware(SecurityHeadersMiddleware)
>>>>>>> 72156d76

manager = ConnectionManager()

scraped_data: list[dict[str, str]] = []
jobs: dict[str, str] = {}


async def monitor_job(job_id: str) -> None:
    """Watch a background job and broadcast status changes."""
    previous = None
    while True:
        status = get_task_status(job_id)
        if status != previous:
            jobs[job_id] = status
            await manager.broadcast_json({"job_id": job_id, "status": status})
            previous = status
        if status in {"completed", "not_found"}:
            break
        await asyncio.sleep(1)

# Track job status information in memory
jobs: dict[str, str] = {}


@app.get("/", response_model=HealthCheckResponse)
async def root() -> HealthCheckResponse:
    """Health check endpoint."""

    return HealthCheckResponse(
        message="API is running",
        database_url=settings.database.url,
    )


@app.post("/scrape", response_model=TaskCreateResponse)
async def start_scrape() -> TaskCreateResponse:
    """Launch a background scraping task using the example spider."""

    task_id = launch_scraping_task()
    jobs[task_id] = "running"
    return TaskCreateResponse(task_id=task_id)

@app.get("/")
async def root() -> dict[str, str]:
    """Basic health check."""
    return {"message": "API is running", "database_url": settings.database.url}

@app.get("/tasks/{task_id}", response_model=TaskStatusResponse)
async def task_status(task_id: str) -> TaskStatusResponse:

@app.post("/scrape/start")
async def enqueue_scrape() -> dict[str, str]:
    """Enqueue a new scraping task."""

@app.post("/scrape")
async def start_scrape() -> dict[str, str]:
    """Launch a background scraping task."""
    task_id = launch_scraping_task()
    jobs[task_id] = "running"
    asyncio.create_task(monitor_job(task_id))
    """
    This simply wraps :func:`launch_scraping_task` from ``workers.tasks`` and
    stores the task identifier in the in-memory ``jobs`` registry so it can be
    queried later.
    """
    task_id = launch_scraping_task()
    jobs[task_id] = "running"
    record_scrape()
    return {"task_id": task_id}


@app.get("/tasks/{task_id}")
async def task_status(task_id: str) -> dict[str, str]:
    """Return the current status of a scraping task."""

    status = get_task_status(task_id)
    jobs[task_id] = status
    return TaskStatusResponse(status=status)


@app.websocket("/ws/notifications")
async def notifications(websocket: WebSocket) -> None:
    """Handle WebSocket connections for real-time notifications."""

    await manager.connect(websocket)
    try:
        while True:
            # Keep the connection alive; ignore incoming messages
            await websocket.receive_text()
    except WebSocketDisconnect:
        manager.disconnect(websocket)


@app.get("/logs/stream")
async def stream_logs() -> EventSourceResponse:
    """Stream the application log file using SSE."""

    async def event_generator() -> AsyncGenerator[dict[str, str], None]:
        path = Path(LOG_FILE)
        path.touch(exist_ok=True)
        async with aiofiles.open(path, "r") as f:
            await f.seek(0, 2)
            while True:
                line = await f.readline()
                if line:
                    yield {"data": line.rstrip()}
                else:
                    await asyncio.sleep(0.5)

    return EventSourceResponse(event_generator())


@app.websocket("/logs/stream")
async def stream_logs_ws(websocket: WebSocket) -> None:
    """Stream log file updates over a WebSocket connection."""
    await websocket.accept()
    path = Path(LOG_FILE)
    path.touch(exist_ok=True)
    async with aiofiles.open(path, "r") as f:
        await f.seek(0, 2)
        try:
            while True:
                line = await f.readline()
                if line:
                    await websocket.send_text(line.rstrip())
                else:
                    await asyncio.sleep(0.5)
        except WebSocketDisconnect:
            pass

@app.get("/data")
async def get_data() -> list[dict[str, str]]:
    """Return scraped data."""

    return scraped_data


@app.get("/jobs", dependencies=[require_role(UserRole.ADMIN)])
async def get_jobs() -> dict[str, dict[str, str]]:

    """Return job statuses."""

    return {jid: JobStatus(status=get_task_status(jid)) for jid in list(jobs)}

@app.get("/jobs/{job_id}", dependencies=[require_role(UserRole.ADMIN)])
async def get_job(job_id: str) -> dict[str, str]:

    """Return a single job status."""
    return jobs.get(job_id, {"status": "unknown"})<|MERGE_RESOLUTION|>--- conflicted
+++ resolved
@@ -18,11 +18,8 @@
 from business_intel_scraper.settings import settings
 from ..db.models import Company, UserRole
 from ..db import SessionLocal
-<<<<<<< HEAD
 from .auth import router as auth_router
-=======
-from .dependencies import require_role
->>>>>>> 72156d76
+
 from pydantic import BaseModel
 import asyncio
 from pathlib import Path
@@ -60,9 +57,8 @@
     limit=settings.rate_limit.limit,
     window=settings.rate_limit.window,
 )
-<<<<<<< HEAD
 app.include_router(auth_router)
-=======
+
 app.add_middleware(
     CORSMiddleware,
     allow_origins=settings.api.allowed_origins,
@@ -82,7 +78,6 @@
 
 
 app.add_middleware(SecurityHeadersMiddleware)
->>>>>>> 72156d76
 
 manager = ConnectionManager()
 
