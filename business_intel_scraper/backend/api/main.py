--- conflicted
+++ resolved
@@ -1,6 +1,5 @@
 """Main FastAPI application entry point."""
 
-<<<<<<< HEAD
 from fastapi import (
     Depends,
     FastAPI,
@@ -15,15 +14,7 @@
 
 from pathlib import Path
 import asyncio
-=======
-import asyncio
-from pathlib import Path
 
-from fastapi import FastAPI, WebSocket, WebSocketDisconnect
-from fastapi.middleware.httpsredirect import HTTPSRedirectMiddleware
-from sse_starlette.sse import EventSourceResponse
-from typing import AsyncGenerator
->>>>>>> f14dd002
 
 from fastapi import FastAPI, WebSocket, WebSocketDisconnect
 from sse_starlette.sse import EventSourceResponse
@@ -32,13 +23,9 @@
 from .rate_limit import RateLimitMiddleware
 from .notifications import ConnectionManager
 from .rate_limit import RateLimitMiddleware
-<<<<<<< HEAD
 from .schemas import CompanyCreate, CompanyRead
 from ..db.models import Company
 from ..db.repository import SessionLocal, init_db
-=======
-from ..utils.helpers import LOG_FILE
->>>>>>> f14dd002
 from ..workers.tasks import get_task_status, launch_scraping_task
 from ..db.models import Company
 from ..db.repository import SessionLocal
@@ -79,7 +66,6 @@
 
 manager = ConnectionManager()
 
-<<<<<<< HEAD
 LOG_FILE = "backend.log"
 scraped_data: list[dict[str, str]] = []
 jobs: dict[str, dict[str, str]] = {}
@@ -89,33 +75,13 @@
 
 def get_db() -> Session:
     """Provide a database session for request handling."""
-=======
-# Simple in-memory stores used by a few demonstration endpoints
-scraped_data: list[dict[str, str]] = []
-jobs: dict[str, str] = {}
 
-
-def get_db() -> Generator[Session, None, None]:
-    """Provide a database session dependency."""
->>>>>>> f14dd002
     db = SessionLocal()
     try:
         yield db
     finally:
         db.close()
 
-<<<<<<< HEAD
-=======
-
-class CompanyCreate(BaseModel):
-    name: str
-
-
-class CompanyRead(BaseModel):
-    id: int
-    name: str
-
->>>>>>> f14dd002
 
 @app.get("/")
 async def root() -> dict[str, str]:
