"""Main FastAPI application entry point."""

<<<<<<< HEAD
from fastapi import FastAPI
from sse_starlette.sse import EventSourceResponse
import asyncio
from pathlib import Path

from ..utils.helpers import setup_logging, LOG_FILE

setup_logging()
=======
from __future__ import annotations

from fastapi import Depends, FastAPI, HTTPException, status
from pydantic import BaseModel
from sqlalchemy import create_engine, select
from sqlalchemy.orm import Session, sessionmaker

from ..db.models import Base, Company

# --- Database setup -----------------------------------------------------
engine = create_engine(
    "sqlite:///./app.db", connect_args={"check_same_thread": False}
)
SessionLocal = sessionmaker(autocommit=False, autoflush=False, bind=engine)
Base.metadata.create_all(bind=engine)


def get_db() -> Session:
    """Provide a SQLAlchemy session dependency."""
    db = SessionLocal()
    try:
        yield db
    finally:
        db.close()


# --- Pydantic schemas ---------------------------------------------------

class CompanyCreate(BaseModel):
    """Schema for creating companies."""

    name: str


class CompanyRead(BaseModel):
    """Schema for reading companies."""

    id: int
    name: str

    class Config:
        orm_mode = True


# Simple in-memory placeholders. In a real application these would come from a
# database or task queue.
scraped_data: list[dict[str, str]] = [
    {"id": "1", "url": "https://example.com"},
]

jobs: dict[str, dict[str, str]] = {
    "example": {"status": "completed"},
}
>>>>>>> 6855ea89

app = FastAPI(title="Business Intelligence Scraper")


@app.get("/")
async def root() -> dict[str, str]:
    """Health check endpoint.

    Returns
    -------
    dict[str, str]
        A simple message confirming the service is running.
    """
    return {"message": "API is running"}


<<<<<<< HEAD
@app.get("/logs/stream")
async def stream_logs() -> EventSourceResponse:
    """Stream log file updates using Server-Sent Events."""

    async def event_generator():
        path = Path(LOG_FILE)
        path.touch(exist_ok=True)
        with path.open() as f:
            f.seek(0, 2)
            while True:
                line = f.readline()
                if line:
                    yield {"data": line.rstrip()}
                else:
                    await asyncio.sleep(0.5)

    return EventSourceResponse(event_generator())
=======
@app.get("/data")
async def get_data() -> list[dict[str, str]]:
    """Return scraped data."""
    return scraped_data


@app.get("/jobs")
async def get_jobs() -> dict[str, dict[str, str]]:
    """Return job statuses."""
    return jobs


@app.get("/jobs/{job_id}")
async def get_job(job_id: str) -> dict[str, str]:
    """Return a single job status."""
    return jobs.get(job_id, {"status": "unknown"})

@app.post("/companies", response_model=CompanyRead, status_code=status.HTTP_201_CREATED)
def create_company(company: CompanyCreate, db: Session = Depends(get_db)) -> Company:
    """Create a new ``Company`` record."""

    db_company = Company(name=company.name)
    db.add(db_company)
    db.commit()
    db.refresh(db_company)
    return db_company


@app.get("/companies/{company_id}", response_model=CompanyRead)
def read_company(company_id: int, db: Session = Depends(get_db)) -> Company:
    """Retrieve a ``Company`` by ID."""

    stmt = select(Company).where(Company.id == company_id)
    result = db.execute(stmt).scalar_one_or_none()
    if result is None:
        raise HTTPException(status_code=status.HTTP_404_NOT_FOUND, detail="Company not found")
    return result


@app.get("/companies", response_model=list[CompanyRead])
def list_companies(db: Session = Depends(get_db)) -> list[Company]:
    """List all ``Company`` records."""

    stmt = select(Company)
    return list(db.execute(stmt).scalars())
>>>>>>> 6855ea89
<|MERGE_RESOLUTION|>--- conflicted
+++ resolved
@@ -1,6 +1,5 @@
 """Main FastAPI application entry point."""
 
-<<<<<<< HEAD
 from fastapi import FastAPI
 from sse_starlette.sse import EventSourceResponse
 import asyncio
@@ -9,7 +8,6 @@
 from ..utils.helpers import setup_logging, LOG_FILE
 
 setup_logging()
-=======
 from __future__ import annotations
 
 from fastapi import Depends, FastAPI, HTTPException, status
@@ -63,7 +61,6 @@
 jobs: dict[str, dict[str, str]] = {
     "example": {"status": "completed"},
 }
->>>>>>> 6855ea89
 
 app = FastAPI(title="Business Intelligence Scraper")
 
@@ -80,7 +77,6 @@
     return {"message": "API is running"}
 
 
-<<<<<<< HEAD
 @app.get("/logs/stream")
 async def stream_logs() -> EventSourceResponse:
     """Stream log file updates using Server-Sent Events."""
@@ -98,7 +94,6 @@
                     await asyncio.sleep(0.5)
 
     return EventSourceResponse(event_generator())
-=======
 @app.get("/data")
 async def get_data() -> list[dict[str, str]]:
     """Return scraped data."""
@@ -143,5 +138,4 @@
     """List all ``Company`` records."""
 
     stmt = select(Company)
-    return list(db.execute(stmt).scalars())
->>>>>>> 6855ea89
+    return list(db.execute(stmt).scalars())