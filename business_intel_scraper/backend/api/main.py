--- conflicted
+++ resolved
@@ -1,15 +1,12 @@
 """Main FastAPI application entry point."""
 
-<<<<<<< HEAD
 import asyncio
 from pathlib import Path
 
 from fastapi import FastAPI, WebSocket, WebSocketDisconnect
 from fastapi.middleware.httpsredirect import HTTPSRedirectMiddleware
 from sse_starlette.sse import EventSourceResponse
-=======
 from typing import AsyncGenerator
->>>>>>> 47dea6c4
 
 from fastapi import FastAPI, WebSocket, WebSocketDisconnect
 from sse_starlette.sse import EventSourceResponse
@@ -18,11 +15,7 @@
 from .rate_limit import RateLimitMiddleware
 from .notifications import ConnectionManager
 from .rate_limit import RateLimitMiddleware
-<<<<<<< HEAD
 from ..utils.helpers import LOG_FILE
-
-=======
->>>>>>> 47dea6c4
 from ..workers.tasks import get_task_status, launch_scraping_task
 from ..db.models import Company
 from ..db.repository import SessionLocal
