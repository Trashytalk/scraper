"""Main FastAPI application entry point."""

from fastapi import FastAPI, WebSocket, WebSocketDisconnect
from fastapi.responses import StreamingResponse
import asyncio
from pathlib import Path

from .rate_limit import RateLimitMiddleware
<<<<<<< HEAD
=======

>>>>>>> 07afadc5

from .notifications import ConnectionManager
from .rate_limit import RateLimitMiddleware

try:
    from sse_starlette.sse import EventSourceResponse
except Exception:  # pragma: no cover - optional dependency
    EventSourceResponse = StreamingResponse  # type: ignore

try:
    from sse_starlette.sse import EventSourceResponse
except Exception:  # pragma: no cover - optional dependency
    EventSourceResponse = StreamingResponse  # type: ignore

from ..workers.tasks import get_task_status, launch_scraping_task

from sse_starlette.sse import EventSourceResponse
import asyncio
from pathlib import Path
import aiofiles
from business_intel_scraper.settings import settings
from business_intel_scraper.backend.utils.helpers import LOG_FILE
<<<<<<< HEAD
=======

>>>>>>> 07afadc5

app = FastAPI(title="Business Intelligence Scraper")
if settings.require_https:
    app.add_middleware(HTTPSRedirectMiddleware)
app.add_middleware(
    RateLimitMiddleware,
    limit=settings.rate_limit.limit,
    window=settings.rate_limit.window,
)

manager = ConnectionManager()

scraped_data: list[dict[str, str]] = []
jobs: dict[str, dict[str, str]] = {}


def get_db() -> Session:
    """Yield a database session."""
    db = SessionLocal()
    try:
        yield db
    finally:
        db.close()


@app.get("/")
async def root() -> dict[str, str]:
    """Health check endpoint.

    Returns
    -------
    dict[str, str]
        A simple message confirming the service is running.
    """
    return {
        "message": "API is running",
        "database_url": settings.database.url,
    }


@app.post("/scrape")
async def start_scrape() -> dict[str, str]:
    """Launch a background scraping task using the example spider."""
    task_id = launch_scraping_task()
    jobs[task_id] = "running"
    return {"task_id": task_id}


@app.get("/tasks/{task_id}")
async def task_status(task_id: str) -> dict[str, str]:
    """Return the current status of a scraping task."""
    status_ = get_task_status(task_id)
    return {"status": status_}

  
    status = get_task_status(task_id)
    jobs[task_id] = status
    return {"status": status}

  
@app.websocket("/ws/notifications")
async def notifications(websocket: WebSocket) -> None:
    """Handle WebSocket connections for real-time notifications."""
    await manager.connect(websocket)
    try:
        while True:
            data = await websocket.receive_text()
            await manager.broadcast(data)
    except WebSocketDisconnect:
        manager.disconnect(websocket)

@app.get("/logs/stream")
async def stream_logs() -> EventSourceResponse:
    """Stream log file updates using Server-Sent Events."""

    async def event_generator() -> AsyncGenerator[dict[str, str], None]:
        path = Path(LOG_FILE)
        path.touch(exist_ok=True)
        async with aiofiles.open(path, "r") as f:
            await f.seek(0, 2)
            while True:
                line = await f.readline()
                if line:
                    yield {"data": line.rstrip()}
                else:
                    await asyncio.sleep(0.5)

    return EventSourceResponse(event_generator())
@app.get("/data")
async def get_data() -> list[dict[str, str]]:
    """Return scraped data."""
    return scraped_data


@app.get("/jobs")
async def get_jobs() -> dict[str, dict[str, str]]:
    """Return job statuses."""
    return {jid: {"status": get_task_status(jid)} for jid in list(jobs)}


@app.get("/jobs/{job_id}")
async def get_job(job_id: str) -> dict[str, str]:
    """Return a single job status."""
    return jobs.get(job_id, {"status": "unknown"})
<|MERGE_RESOLUTION|>--- conflicted
+++ resolved
@@ -6,10 +6,6 @@
 from pathlib import Path
 
 from .rate_limit import RateLimitMiddleware
-<<<<<<< HEAD
-=======
-
->>>>>>> 07afadc5
 
 from .notifications import ConnectionManager
 from .rate_limit import RateLimitMiddleware
@@ -32,10 +28,7 @@
 import aiofiles
 from business_intel_scraper.settings import settings
 from business_intel_scraper.backend.utils.helpers import LOG_FILE
-<<<<<<< HEAD
-=======
 
->>>>>>> 07afadc5
 
 app = FastAPI(title="Business Intelligence Scraper")
 if settings.require_https:
