from __future__ import annotations

from fastapi import FastAPI, WebSocket, WebSocketDisconnect
from fastapi.middleware.cors import CORSMiddleware
from fastapi.middleware.httpsredirect import HTTPSRedirectMiddleware
from sse_starlette.sse import EventSourceResponse
from pathlib import Path
import asyncio
from fastapi import Depends, HTTPException, status
from sqlalchemy import select
from sqlalchemy.orm import Session
from starlette.middleware.base import BaseHTTPMiddleware
from starlette.requests import Request
from .notifications import ConnectionManager
from .rate_limit import RateLimitMiddleware
from ..workers.tasks import get_task_status, launch_scraping_task
from ..security import require_token
from ..utils.helpers import LOG_FILE
from business_intel_scraper.settings import settings
<<<<<<< HEAD
from ..db.models import Company, Location
=======
from ..db.models import Company, UserRole
>>>>>>> ad0c5d9e
from ..db import SessionLocal
from .auth import router as auth_router

from pydantic import BaseModel
import asyncio
from pathlib import Path
from typing import AsyncGenerator

import aiofiles
from fastapi import FastAPI, WebSocket, WebSocketDisconnect
from fastapi.middleware.httpsredirect import HTTPSRedirectMiddleware
from sse_starlette.sse import EventSourceResponse

from business_intel_scraper.settings import settings

from .notifications import ConnectionManager
from .rate_limit import RateLimitMiddleware
from ..utils.helpers import LOG_FILE
from ..workers.tasks import get_task_status, launch_scraping_task
from .notifications import ConnectionManager
from .rate_limit import RateLimitMiddleware
from .schemas import (
    HealthCheckResponse,
    TaskCreateResponse,
    TaskStatusResponse,
    JobStatus,
)
from ..workers.tasks import get_task_status, launch_scraping_task
from ..utils.helpers import LOG_FILE

app = FastAPI(title="Business Intelligence Scraper")

if settings.require_https:
    app.add_middleware(HTTPSRedirectMiddleware)

app.add_middleware(
    RateLimitMiddleware,
    limit=settings.rate_limit.limit,
    window=settings.rate_limit.window,
)
app.include_router(auth_router)

app.add_middleware(
    CORSMiddleware,
    allow_origins=settings.api.allowed_origins,
    allow_credentials=True,
    allow_methods=["*"],
    allow_headers=["*"],
)


class SecurityHeadersMiddleware(BaseHTTPMiddleware):
    async def dispatch(self, request: Request, call_next):
        response = await call_next(request)
        response.headers.setdefault("X-Content-Type-Options", "nosniff")
        response.headers.setdefault("X-Frame-Options", "DENY")
        response.headers.setdefault("Referrer-Policy", "same-origin")
        return response


app.add_middleware(SecurityHeadersMiddleware)

manager = ConnectionManager()

scraped_data: list[dict[str, str]] = []
jobs: dict[str, str] = {}


async def monitor_job(job_id: str) -> None:
    """Watch a background job and broadcast status changes."""
    previous = None
    while True:
        status = get_task_status(job_id)
        if status != previous:
            jobs[job_id] = status
            await manager.broadcast_json({"job_id": job_id, "status": status})
            previous = status
        if status in {"completed", "not_found"}:
            break
        await asyncio.sleep(1)

# Track job status information in memory
jobs: dict[str, str] = {}


@app.get("/", response_model=HealthCheckResponse)
async def root() -> HealthCheckResponse:
    """Health check endpoint."""

    return HealthCheckResponse(
        message="API is running",
        database_url=settings.database.url,
    )


@app.post("/scrape", response_model=TaskCreateResponse)
async def start_scrape() -> TaskCreateResponse:
    """Launch a background scraping task using the example spider."""

    task_id = launch_scraping_task()
    jobs[task_id] = "running"
    return TaskCreateResponse(task_id=task_id)

@app.get("/")
async def root() -> dict[str, str]:
    """Basic health check."""
    return {"message": "API is running", "database_url": settings.database.url}

@app.get("/tasks/{task_id}", response_model=TaskStatusResponse)
async def task_status(task_id: str) -> TaskStatusResponse:

@app.post("/scrape/start")
async def enqueue_scrape() -> dict[str, str]:
    """Enqueue a new scraping task."""

@app.post("/scrape")
async def start_scrape(token: str = Depends(require_token)) -> dict[str, str]:
    """Launch a background scraping task using the example spider."""


@app.get("/tasks/{task_id}")
async def task_status(task_id: str) -> dict[str, str]:
    """Return the current status of a scraping task."""

    status = get_task_status(task_id)
    jobs[task_id] = status
    return TaskStatusResponse(status=status)


@app.websocket("/ws/notifications")
async def notifications(websocket: WebSocket) -> None:
    """Handle WebSocket connections for real-time notifications."""

    await manager.connect(websocket)
    try:
        while True:
            # Keep the connection alive; ignore incoming messages
            await websocket.receive_text()
    except WebSocketDisconnect:
        manager.disconnect(websocket)


@app.get("/logs/stream")
async def stream_logs() -> EventSourceResponse:
    """Stream the application log file using SSE."""

    async def event_generator() -> AsyncGenerator[dict[str, str], None]:
        path = Path(LOG_FILE)
        path.touch(exist_ok=True)
        async with aiofiles.open(path, "r") as f:
            await f.seek(0, 2)
            while True:
                line = await f.readline()
                if line:
                    yield {"data": line.rstrip()}
                else:
                    await asyncio.sleep(0.5)

    return EventSourceResponse(event_generator())


@app.websocket("/logs/stream")
async def stream_logs_ws(websocket: WebSocket) -> None:
    """Stream log file updates over a WebSocket connection."""
    await websocket.accept()
    path = Path(LOG_FILE)
    path.touch(exist_ok=True)
    async with aiofiles.open(path, "r") as f:
        await f.seek(0, 2)
        try:
            while True:
                line = await f.readline()
                if line:
                    await websocket.send_text(line.rstrip())
                else:
                    await asyncio.sleep(0.5)
        except WebSocketDisconnect:
            pass

@app.get("/data")
async def get_data() -> list[dict[str, str]]:
    """Return scraped data."""

    return scraped_data


@app.get("/jobs", dependencies=[require_role(UserRole.ADMIN)])
async def get_jobs() -> dict[str, dict[str, str]]:

    """Return job statuses."""

    return {jid: JobStatus(status=get_task_status(jid)) for jid in list(jobs)}

@app.get("/jobs/{job_id}", dependencies=[require_role(UserRole.ADMIN)])
async def get_job(job_id: str) -> dict[str, str]:

    """Return a single job status."""
<<<<<<< HEAD
    return jobs.get(job_id, {"status": "unknown"})


@app.get("/locations/{company_id}")
def get_locations(company_id: int, db: Session = Depends(get_db)) -> list[dict[str, object]]:
    """Return stored location data for a company."""
    locations = db.execute(select(Location)).scalars().all()
    return [
        {
            "id": loc.id,
            "address": loc.address,
            "latitude": loc.latitude,
            "longitude": loc.longitude,
        }
        for loc in locations
    ]
=======
    return jobs.get(job_id, {"status": "unknown"})
>>>>>>> ad0c5d9e
<|MERGE_RESOLUTION|>--- conflicted
+++ resolved
@@ -17,11 +17,7 @@
 from ..security import require_token
 from ..utils.helpers import LOG_FILE
 from business_intel_scraper.settings import settings
-<<<<<<< HEAD
 from ..db.models import Company, Location
-=======
-from ..db.models import Company, UserRole
->>>>>>> ad0c5d9e
 from ..db import SessionLocal
 from .auth import router as auth_router
 
@@ -219,7 +215,6 @@
 async def get_job(job_id: str) -> dict[str, str]:
 
     """Return a single job status."""
-<<<<<<< HEAD
     return jobs.get(job_id, {"status": "unknown"})
 
 
@@ -235,7 +230,4 @@
             "longitude": loc.longitude,
         }
         for loc in locations
-    ]
-=======
-    return jobs.get(job_id, {"status": "unknown"})
->>>>>>> ad0c5d9e
+    ]