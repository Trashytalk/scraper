"""Main FastAPI application entry point."""

from __future__ import annotations

from fastapi import Depends, FastAPI, HTTPException, status
from pydantic import BaseModel
from sqlalchemy import create_engine, select
from sqlalchemy.orm import Session, sessionmaker

from ..db.models import Base, Company

# --- Database setup -----------------------------------------------------
engine = create_engine(
    "sqlite:///./app.db", connect_args={"check_same_thread": False}
)
SessionLocal = sessionmaker(autocommit=False, autoflush=False, bind=engine)
Base.metadata.create_all(bind=engine)


def get_db() -> Session:
    """Provide a SQLAlchemy session dependency."""
    db = SessionLocal()
    try:
        yield db
    finally:
        db.close()


# --- Pydantic schemas ---------------------------------------------------

class CompanyCreate(BaseModel):
    """Schema for creating companies."""

    name: str


class CompanyRead(BaseModel):
    """Schema for reading companies."""

    id: int
    name: str

    class Config:
        orm_mode = True


# Simple in-memory placeholders. In a real application these would come from a
# database or task queue.
scraped_data: list[dict[str, str]] = [
    {"id": "1", "url": "https://example.com"},
]

jobs: dict[str, dict[str, str]] = {
    "example": {"status": "completed"},
}

app = FastAPI(title="Business Intelligence Scraper")


@app.get("/")
async def root() -> dict[str, str]:
    """Health check endpoint.

    Returns
    -------
    dict[str, str]
        A simple message confirming the service is running.
    """
    return {"message": "API is running"}


<<<<<<< HEAD
@app.get("/data")
async def get_data() -> list[dict[str, str]]:
    """Return scraped data."""
    return scraped_data


@app.get("/jobs")
async def get_jobs() -> dict[str, dict[str, str]]:
    """Return job statuses."""
    return jobs


@app.get("/jobs/{job_id}")
async def get_job(job_id: str) -> dict[str, str]:
    """Return a single job status."""
    return jobs.get(job_id, {"status": "unknown"})
=======
@app.post("/companies", response_model=CompanyRead, status_code=status.HTTP_201_CREATED)
def create_company(company: CompanyCreate, db: Session = Depends(get_db)) -> Company:
    """Create a new ``Company`` record."""

    db_company = Company(name=company.name)
    db.add(db_company)
    db.commit()
    db.refresh(db_company)
    return db_company


@app.get("/companies/{company_id}", response_model=CompanyRead)
def read_company(company_id: int, db: Session = Depends(get_db)) -> Company:
    """Retrieve a ``Company`` by ID."""

    stmt = select(Company).where(Company.id == company_id)
    result = db.execute(stmt).scalar_one_or_none()
    if result is None:
        raise HTTPException(status_code=status.HTTP_404_NOT_FOUND, detail="Company not found")
    return result


@app.get("/companies", response_model=list[CompanyRead])
def list_companies(db: Session = Depends(get_db)) -> list[Company]:
    """List all ``Company`` records."""

    stmt = select(Company)
    return list(db.execute(stmt).scalars())
>>>>>>> 270a938d
<|MERGE_RESOLUTION|>--- conflicted
+++ resolved
@@ -69,7 +69,6 @@
     return {"message": "API is running"}
 
 
-<<<<<<< HEAD
 @app.get("/data")
 async def get_data() -> list[dict[str, str]]:
     """Return scraped data."""
@@ -86,7 +85,7 @@
 async def get_job(job_id: str) -> dict[str, str]:
     """Return a single job status."""
     return jobs.get(job_id, {"status": "unknown"})
-=======
+
 @app.post("/companies", response_model=CompanyRead, status_code=status.HTTP_201_CREATED)
 def create_company(company: CompanyCreate, db: Session = Depends(get_db)) -> Company:
     """Create a new ``Company`` record."""
@@ -114,5 +113,4 @@
     """List all ``Company`` records."""
 
     stmt = select(Company)
-    return list(db.execute(stmt).scalars())
->>>>>>> 270a938d
+    return list(db.execute(stmt).scalars())