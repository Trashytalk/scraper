--- conflicted
+++ resolved
@@ -1,74 +1,8 @@
 """Main FastAPI application entry point."""
 
-<<<<<<< HEAD
 from fastapi import FastAPI, WebSocket, WebSocketDisconnect
 
 from .notifications import ConnectionManager
-=======
-from fastapi import FastAPI
-from sse_starlette.sse import EventSourceResponse
-import asyncio
-from pathlib import Path
-
-from ..utils.helpers import setup_logging, LOG_FILE
-
-setup_logging()
-from __future__ import annotations
-
-from fastapi import Depends, FastAPI, HTTPException, status
-from pydantic import BaseModel
-from sqlalchemy import create_engine, select
-from sqlalchemy.orm import Session, sessionmaker
-
-from ..db.models import Base, Company
-
-# --- Database setup -----------------------------------------------------
-engine = create_engine(
-    "sqlite:///./app.db", connect_args={"check_same_thread": False}
-)
-SessionLocal = sessionmaker(autocommit=False, autoflush=False, bind=engine)
-Base.metadata.create_all(bind=engine)
-
-
-def get_db() -> Session:
-    """Provide a SQLAlchemy session dependency."""
-    db = SessionLocal()
-    try:
-        yield db
-    finally:
-        db.close()
-
-
-# --- Pydantic schemas ---------------------------------------------------
-
-class CompanyCreate(BaseModel):
-    """Schema for creating companies."""
-
-    name: str
-
-
-class CompanyRead(BaseModel):
-    """Schema for reading companies."""
-
-    id: int
-    name: str
-
-    class Config:
-        orm_mode = True
-
-
-# Simple in-memory placeholders. In a real application these would come from a
-# database or task queue.
-scraped_data: list[dict[str, str]] = [
-    {"id": "1", "url": "https://example.com"},
-]
-
-jobs: dict[str, dict[str, str]] = {
-    "example": {"status": "completed"},
-}
-
-from .rate_limit import RateLimitMiddleware
->>>>>>> b77a4ad4
 
 app = FastAPI(title="Business Intelligence Scraper")
 app.add_middleware(RateLimitMiddleware)
@@ -88,7 +22,6 @@
     return {"message": "API is running"}
 
 
-<<<<<<< HEAD
 @app.websocket("/ws/notifications")
 async def notifications(websocket: WebSocket) -> None:
     """Handle WebSocket connections for real-time notifications."""
@@ -99,7 +32,7 @@
             await manager.broadcast(data)
     except WebSocketDisconnect:
         manager.disconnect(websocket)
-=======
+
 @app.get("/logs/stream")
 async def stream_logs() -> EventSourceResponse:
     """Stream log file updates using Server-Sent Events."""
@@ -161,5 +94,4 @@
     """List all ``Company`` records."""
 
     stmt = select(Company)
-    return list(db.execute(stmt).scalars())
->>>>>>> b77a4ad4
+    return list(db.execute(stmt).scalars())