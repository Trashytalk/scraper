"""Main FastAPI application entry point."""

<<<<<<< HEAD
from typing import AsyncGenerator

from fastapi import FastAPI, WebSocket, WebSocketDisconnect
from sse_starlette.sse import EventSourceResponse
import asyncio
from pathlib import Path

from .rate_limit import RateLimitMiddleware
=======
from fastapi import (
    Depends,
    FastAPI,
    HTTPException,
    WebSocket,
    WebSocketDisconnect,
    status,
)
from sse_starlette.sse import EventSourceResponse
from pathlib import Path
import asyncio
>>>>>>> ffcd70f9

from .notifications import ConnectionManager
from .rate_limit import RateLimitMiddleware
from ..workers.tasks import get_task_status, launch_scraping_task
from ..db.models import Company
from ..db.repository import SessionLocal
from sqlalchemy.orm import Session
from typing import Generator
from sqlalchemy import select
from pydantic import BaseModel
from .notifications import ConnectionManager
from .rate_limit import RateLimitMiddleware
from ..workers.tasks import get_task_status, launch_scraping_task
from ..utils.helpers import LOG_FILE
from business_intel_scraper.settings import settings
<<<<<<< HEAD
from ..utils.helpers import LOG_FILE
from pydantic import BaseModel


class CompanyCreate(BaseModel):
    """Pydantic model for creating a company."""

    name: str


class CompanyRead(BaseModel):
    """Pydantic model representing a company record."""

    id: int
    name: str
=======
from .rate_limit import RateLimitMiddleware
>>>>>>> ffcd70f9

app = FastAPI(title="Business Intelligence Scraper")
app.add_middleware(RateLimitMiddleware)

manager = ConnectionManager()

# Simple in-memory stores used by a few demonstration endpoints
scraped_data: list[dict[str, str]] = []
jobs: dict[str, str] = {}


def get_db() -> Generator[Session, None, None]:
    """Provide a database session dependency."""
    db = SessionLocal()
    try:
        yield db
    finally:
        db.close()


class CompanyCreate(BaseModel):
    name: str


class CompanyRead(BaseModel):
    id: int
    name: str


@app.get("/")
async def root() -> dict[str, str]:
    """Health check endpoint.

    Returns
    -------
    dict[str, str]
        A simple message confirming the service is running.
    """
    return {
        "message": "API is running",
        "database_url": settings.database.url,
    }


@app.post("/scrape")
async def start_scrape() -> dict[str, str]:
    """Launch a background scraping task using the example spider."""
    task_id = launch_scraping_task()
    jobs[task_id] = "running"
    return {"task_id": task_id}


@app.get("/tasks/{task_id}")
async def task_status(task_id: str) -> dict[str, str]:
    """Return the current status of a scraping task."""
    status_ = get_task_status(task_id)
    return {"status": status_}

  
    status = get_task_status(task_id)
    jobs[task_id] = status
    return {"status": status}

  
@app.websocket("/ws/notifications")
async def notifications(websocket: WebSocket) -> None:
    """Handle WebSocket connections for real-time notifications."""
    await manager.connect(websocket)
    try:
        while True:
            data = await websocket.receive_text()
            await manager.broadcast(data)
    except WebSocketDisconnect:
        manager.disconnect(websocket)

@app.get("/logs/stream")
async def stream_logs() -> EventSourceResponse:
    """Stream log file updates using Server-Sent Events."""

    async def event_generator() -> AsyncGenerator[dict[str, str], None]:
        path = Path(LOG_FILE)
        path.touch(exist_ok=True)
        with path.open() as f:
            f.seek(0, 2)
            while True:
                line = f.readline()
                if line:
                    yield {"data": line.rstrip()}
                else:
                    await asyncio.sleep(0.5)

    return EventSourceResponse(event_generator())
@app.get("/data")
async def get_data() -> list[dict[str, str]]:
    """Return scraped data."""
    return scraped_data


@app.get("/jobs")
async def get_jobs() -> dict[str, dict[str, str]]:
    """Return job statuses."""
    return {jid: {"status": get_task_status(jid)} for jid in list(jobs)}


@app.get("/jobs/{job_id}")
async def get_job(job_id: str) -> dict[str, str]:
    """Return a single job status."""
<<<<<<< HEAD
    return jobs.get(job_id, {"status": "unknown"})
=======
    status = get_task_status(job_id)
    jobs[job_id] = status
    return {"status": status}

@app.post("/companies", response_model=CompanyRead, status_code=status.HTTP_201_CREATED)
def create_company(company: CompanyCreate, db: Session = Depends(get_db)) -> Company:
    """Create a new ``Company`` record."""

    db_company = Company(name=company.name)
    db.add(db_company)
    db.commit()
    db.refresh(db_company)
    return db_company


@app.get("/companies/{company_id}", response_model=CompanyRead)
def read_company(company_id: int, db: Session = Depends(get_db)) -> Company:
    """Retrieve a ``Company`` by ID."""

    stmt = select(Company).where(Company.id == company_id)
    result = db.execute(stmt).scalar_one_or_none()
    if result is None:
        raise HTTPException(status_code=status.HTTP_404_NOT_FOUND, detail="Company not found")
    return result


@app.get("/companies", response_model=list[CompanyRead])
def list_companies(db: Session = Depends(get_db)) -> list[Company]:
    """List all ``Company`` records."""

>>>>>>> ffcd70f9
<|MERGE_RESOLUTION|>--- conflicted
+++ resolved
@@ -1,28 +1,12 @@
 """Main FastAPI application entry point."""
 
-<<<<<<< HEAD
 from typing import AsyncGenerator
 
 from fastapi import FastAPI, WebSocket, WebSocketDisconnect
 from sse_starlette.sse import EventSourceResponse
 import asyncio
 from pathlib import Path
-
 from .rate_limit import RateLimitMiddleware
-=======
-from fastapi import (
-    Depends,
-    FastAPI,
-    HTTPException,
-    WebSocket,
-    WebSocketDisconnect,
-    status,
-)
-from sse_starlette.sse import EventSourceResponse
-from pathlib import Path
-import asyncio
->>>>>>> ffcd70f9
-
 from .notifications import ConnectionManager
 from .rate_limit import RateLimitMiddleware
 from ..workers.tasks import get_task_status, launch_scraping_task
@@ -37,7 +21,6 @@
 from ..workers.tasks import get_task_status, launch_scraping_task
 from ..utils.helpers import LOG_FILE
 from business_intel_scraper.settings import settings
-<<<<<<< HEAD
 from ..utils.helpers import LOG_FILE
 from pydantic import BaseModel
 
@@ -53,9 +36,7 @@
 
     id: int
     name: str
-=======
-from .rate_limit import RateLimitMiddleware
->>>>>>> ffcd70f9
+
 
 app = FastAPI(title="Business Intelligence Scraper")
 app.add_middleware(RateLimitMiddleware)
@@ -163,37 +144,6 @@
 @app.get("/jobs/{job_id}")
 async def get_job(job_id: str) -> dict[str, str]:
     """Return a single job status."""
-<<<<<<< HEAD
-    return jobs.get(job_id, {"status": "unknown"})
-=======
     status = get_task_status(job_id)
     jobs[job_id] = status
-    return {"status": status}
-
-@app.post("/companies", response_model=CompanyRead, status_code=status.HTTP_201_CREATED)
-def create_company(company: CompanyCreate, db: Session = Depends(get_db)) -> Company:
-    """Create a new ``Company`` record."""
-
-    db_company = Company(name=company.name)
-    db.add(db_company)
-    db.commit()
-    db.refresh(db_company)
-    return db_company
-
-
-@app.get("/companies/{company_id}", response_model=CompanyRead)
-def read_company(company_id: int, db: Session = Depends(get_db)) -> Company:
-    """Retrieve a ``Company`` by ID."""
-
-    stmt = select(Company).where(Company.id == company_id)
-    result = db.execute(stmt).scalar_one_or_none()
-    if result is None:
-        raise HTTPException(status_code=status.HTTP_404_NOT_FOUND, detail="Company not found")
-    return result
-
-
-@app.get("/companies", response_model=list[CompanyRead])
-def list_companies(db: Session = Depends(get_db)) -> list[Company]:
-    """List all ``Company`` records."""
-
->>>>>>> ffcd70f9
+    return {"status": status}