from __future__ import annotations

from fastapi import FastAPI, WebSocket, WebSocketDisconnect
from fastapi.middleware.cors import CORSMiddleware
from fastapi.middleware.httpsredirect import HTTPSRedirectMiddleware
from sse_starlette.sse import EventSourceResponse
from pathlib import Path
import asyncio
from fastapi import Depends, HTTPException, status
from sqlalchemy import select
from sqlalchemy.orm import Session
from starlette.middleware.base import BaseHTTPMiddleware
from starlette.requests import Request
from .notifications import ConnectionManager
from .rate_limit import RateLimitMiddleware
from ..workers.tasks import get_task_status, launch_scraping_task
from ..utils.helpers import LOG_FILE
from business_intel_scraper.settings import settings
from ..db.models import Company, UserRole
from ..db import SessionLocal
from .dependencies import require_role
from pydantic import BaseModel
import asyncio
from pathlib import Path
from typing import AsyncGenerator

import aiofiles
from fastapi import FastAPI, WebSocket, WebSocketDisconnect
from fastapi.middleware.httpsredirect import HTTPSRedirectMiddleware
from sse_starlette.sse import EventSourceResponse

from business_intel_scraper.settings import settings

from .notifications import ConnectionManager
from .rate_limit import RateLimitMiddleware
from ..utils.helpers import LOG_FILE
from ..workers.tasks import get_task_status, launch_scraping_task
from .notifications import ConnectionManager
from .rate_limit import RateLimitMiddleware
from .schemas import (
    HealthCheckResponse,
    TaskCreateResponse,
    TaskStatusResponse,
    JobStatus,
)
from ..workers.tasks import get_task_status, launch_scraping_task
from ..utils.helpers import LOG_FILE

app = FastAPI(title="Business Intelligence Scraper")

if settings.require_https:
    app.add_middleware(HTTPSRedirectMiddleware)

app.add_middleware(
    RateLimitMiddleware,
    limit=settings.rate_limit.limit,
    window=settings.rate_limit.window,
)
app.add_middleware(
    CORSMiddleware,
    allow_origins=settings.api.allowed_origins,
    allow_credentials=True,
    allow_methods=["*"],
    allow_headers=["*"],
)


class SecurityHeadersMiddleware(BaseHTTPMiddleware):
    async def dispatch(self, request: Request, call_next):
        response = await call_next(request)
        response.headers.setdefault("X-Content-Type-Options", "nosniff")
        response.headers.setdefault("X-Frame-Options", "DENY")
        response.headers.setdefault("Referrer-Policy", "same-origin")
        return response


app.add_middleware(SecurityHeadersMiddleware)

manager = ConnectionManager()

scraped_data: list[dict[str, str]] = []
jobs: dict[str, str] = {}


async def monitor_job(job_id: str) -> None:
    """Watch a background job and broadcast status changes."""
    previous = None
    while True:
        status = get_task_status(job_id)
        if status != previous:
            jobs[job_id] = status
            await manager.broadcast_json({"job_id": job_id, "status": status})
            previous = status
        if status in {"completed", "not_found"}:
            break
        await asyncio.sleep(1)

# Track job status information in memory
jobs: dict[str, str] = {}


@app.get("/", response_model=HealthCheckResponse)
async def root() -> HealthCheckResponse:
    """Health check endpoint."""

    return HealthCheckResponse(
        message="API is running",
        database_url=settings.database.url,
    )


@app.post("/scrape", response_model=TaskCreateResponse)
async def start_scrape() -> TaskCreateResponse:
    """Launch a background scraping task using the example spider."""

    task_id = launch_scraping_task()
    jobs[task_id] = "running"
    return TaskCreateResponse(task_id=task_id)

@app.get("/")
async def root() -> dict[str, str]:
    """Basic health check."""
    return {"message": "API is running", "database_url": settings.database.url}

@app.get("/tasks/{task_id}", response_model=TaskStatusResponse)
async def task_status(task_id: str) -> TaskStatusResponse:

@app.post("/scrape/start")
async def enqueue_scrape() -> dict[str, str]:
    """Enqueue a new scraping task."""

@app.post("/scrape")
async def start_scrape() -> dict[str, str]:
    """Launch a background scraping task."""
    task_id = launch_scraping_task()
    jobs[task_id] = "running"
    asyncio.create_task(monitor_job(task_id))
    """
    This simply wraps :func:`launch_scraping_task` from ``workers.tasks`` and
    stores the task identifier in the in-memory ``jobs`` registry so it can be
    queried later.
    """
    task_id = launch_scraping_task()
    jobs[task_id] = "running"
    record_scrape()
    return {"task_id": task_id}


@app.get("/tasks/{task_id}")
async def task_status(task_id: str) -> dict[str, str]:
    """Return the current status of a scraping task."""

    status = get_task_status(task_id)
    jobs[task_id] = status
    return TaskStatusResponse(status=status)


@app.websocket("/ws/notifications")
async def notifications(websocket: WebSocket) -> None:
    """Handle WebSocket connections for real-time notifications."""

    await manager.connect(websocket)
    try:
        while True:
            # Keep the connection alive; ignore incoming messages
            await websocket.receive_text()
    except WebSocketDisconnect:
        manager.disconnect(websocket)


@app.get("/logs/stream")
async def stream_logs() -> EventSourceResponse:
    """Stream the application log file using SSE."""

    async def event_generator() -> AsyncGenerator[dict[str, str], None]:
        path = Path(LOG_FILE)
        path.touch(exist_ok=True)
        async with aiofiles.open(path, "r") as f:
            await f.seek(0, 2)
            while True:
                line = await f.readline()
                if line:
                    yield {"data": line.rstrip()}
                else:
                    await asyncio.sleep(0.5)

    return EventSourceResponse(event_generator())


@app.websocket("/logs/stream")
async def stream_logs_ws(websocket: WebSocket) -> None:
    """Stream log file updates over a WebSocket connection."""
    await websocket.accept()
    path = Path(LOG_FILE)
    path.touch(exist_ok=True)
    async with aiofiles.open(path, "r") as f:
        await f.seek(0, 2)
        try:
            while True:
                line = await f.readline()
                if line:
                    await websocket.send_text(line.rstrip())
                else:
                    await asyncio.sleep(0.5)
        except WebSocketDisconnect:
            pass

@app.get("/data")
async def get_data() -> list[dict[str, str]]:
    """Return scraped data."""

    return scraped_data


<<<<<<< HEAD
@app.get("/jobs", dependencies=[require_role(UserRole.ADMIN)])
async def get_jobs() -> dict[str, dict[str, str]]:
=======
@app.get("/jobs", response_model=dict[str, JobStatus])
async def get_jobs() -> dict[str, JobStatus]:
>>>>>>> 4acc6686
    """Return job statuses."""

    return {jid: JobStatus(status=get_task_status(jid)) for jid in list(jobs)}


<<<<<<< HEAD
@app.get("/jobs/{job_id}", dependencies=[require_role(UserRole.ADMIN)])
async def get_job(job_id: str) -> dict[str, str]:
=======
@app.get("/jobs/{job_id}", response_model=JobStatus)
async def get_job(job_id: str) -> JobStatus:
>>>>>>> 4acc6686
    """Return a single job status."""
    return jobs.get(job_id, {"status": "unknown"})<|MERGE_RESOLUTION|>--- conflicted
+++ resolved
@@ -212,24 +212,15 @@
     return scraped_data
 
 
-<<<<<<< HEAD
 @app.get("/jobs", dependencies=[require_role(UserRole.ADMIN)])
 async def get_jobs() -> dict[str, dict[str, str]]:
-=======
-@app.get("/jobs", response_model=dict[str, JobStatus])
-async def get_jobs() -> dict[str, JobStatus]:
->>>>>>> 4acc6686
+
     """Return job statuses."""
 
     return {jid: JobStatus(status=get_task_status(jid)) for jid in list(jobs)}
 
-
-<<<<<<< HEAD
 @app.get("/jobs/{job_id}", dependencies=[require_role(UserRole.ADMIN)])
 async def get_job(job_id: str) -> dict[str, str]:
-=======
-@app.get("/jobs/{job_id}", response_model=JobStatus)
-async def get_job(job_id: str) -> JobStatus:
->>>>>>> 4acc6686
+
     """Return a single job status."""
     return jobs.get(job_id, {"status": "unknown"})