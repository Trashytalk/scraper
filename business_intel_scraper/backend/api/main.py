"""Main FastAPI application entry point."""

<<<<<<< HEAD
from fastapi import (
    Depends,
    FastAPI,
    HTTPException,
    WebSocket,
    WebSocketDisconnect,
    status,
)
from sse_starlette.sse import EventSourceResponse
from pathlib import Path
import asyncio

from .notifications import ConnectionManager
from .rate_limit import RateLimitMiddleware
from ..workers.tasks import get_task_status, launch_scraping_task
from ..db.models import Company
from ..db.repository import SessionLocal
from sqlalchemy.orm import Session
from typing import Generator
from sqlalchemy import select
from pydantic import BaseModel
=======
from fastapi import FastAPI, WebSocket, WebSocketDisconnect
from sse_starlette.sse import EventSourceResponse
from __future__ import annotations

import asyncio
from pathlib import Path

from fastapi import (
    FastAPI,
    WebSocket,
    WebSocketDisconnect,
    Depends,
    HTTPException,
    status,
)

>>>>>>> 3f183558

from .notifications import ConnectionManager
from .rate_limit import RateLimitMiddleware
from ..workers.tasks import get_task_status, launch_scraping_task
from ..utils.helpers import LOG_FILE
from business_intel_scraper.settings import settings
from .rate_limit import RateLimitMiddleware

app = FastAPI(title="Business Intelligence Scraper")
app.add_middleware(RateLimitMiddleware)

manager = ConnectionManager()

# Simple in-memory stores used by a few demonstration endpoints
scraped_data: list[dict[str, str]] = []
jobs: dict[str, str] = {}


def get_db() -> Generator[Session, None, None]:
    """Provide a database session dependency."""
    db = SessionLocal()
    try:
        yield db
    finally:
        db.close()


class CompanyCreate(BaseModel):
    name: str


class CompanyRead(BaseModel):
    id: int
    name: str


@app.get("/")
async def root() -> dict[str, str]:
    """Health check endpoint.

    Returns
    -------
    dict[str, str]
        A simple message confirming the service is running.
    """
    return {
        "message": "API is running",
        "database_url": settings.database.url,
    }
<<<<<<< HEAD
=======

    """Health check endpoint."""
    return {"message": "API is running"}
>>>>>>> 3f183558


@app.post("/scrape")
async def start_scrape() -> dict[str, str]:
    """Launch a background scraping task using the example spider."""
    task_id = launch_scraping_task()
    jobs[task_id] = "running"
    return {"task_id": task_id}


@app.get("/tasks/{task_id}")
async def task_status(task_id: str) -> dict[str, str]:
    """Return the current status of a scraping task."""
    status_ = get_task_status(task_id)
    return {"status": status_}

<<<<<<< HEAD
    status = get_task_status(task_id)
    jobs[task_id] = status
    return {"status": status}
=======
>>>>>>> 3f183558

@app.websocket("/ws/notifications")
async def notifications(websocket: WebSocket) -> None:
    """Handle WebSocket connections for real-time notifications."""
    await manager.connect(websocket)
    try:
        while True:
            data = await websocket.receive_text()
            await manager.broadcast(data)
    except WebSocketDisconnect:
        manager.disconnect(websocket)

<<<<<<< HEAD
@app.get("/logs/stream")
async def stream_logs() -> EventSourceResponse:
    """Stream log file updates using Server-Sent Events."""

    async def event_generator():
        path = Path(LOG_FILE)
        path.touch(exist_ok=True)
        with path.open() as f:
            f.seek(0, 2)
            while True:
                line = f.readline()
                if line:
                    yield {"data": line.rstrip()}
                else:
                    await asyncio.sleep(0.5)

    return EventSourceResponse(event_generator())
@app.get("/data")
async def get_data() -> list[dict[str, str]]:
    """Return scraped data."""
    return scraped_data


@app.get("/jobs")
async def get_jobs() -> dict[str, dict[str, str]]:
    """Return job statuses."""
    return {jid: {"status": get_task_status(jid)} for jid in list(jobs)}


@app.get("/jobs/{job_id}")
async def get_job(job_id: str) -> dict[str, str]:
    """Return a single job status."""
    status = get_task_status(job_id)
    jobs[job_id] = status
    return {"status": status}

@app.post("/companies", response_model=CompanyRead, status_code=status.HTTP_201_CREATED)
def create_company(company: CompanyCreate, db: Session = Depends(get_db)) -> Company:
    """Create a new ``Company`` record."""

    db_company = Company(name=company.name)
    db.add(db_company)
    db.commit()
    db.refresh(db_company)
    return db_company


@app.get("/companies/{company_id}", response_model=CompanyRead)
def read_company(company_id: int, db: Session = Depends(get_db)) -> Company:
    """Retrieve a ``Company`` by ID."""

    stmt = select(Company).where(Company.id == company_id)
    result = db.execute(stmt).scalar_one_or_none()
    if result is None:
        raise HTTPException(status_code=status.HTTP_404_NOT_FOUND, detail="Company not found")
    return result


@app.get("/companies", response_model=list[CompanyRead])
def list_companies(db: Session = Depends(get_db)) -> list[Company]:
    """List all ``Company`` records."""

    stmt = select(Company)
    return list(db.execute(stmt).scalars())
=======
>>>>>>> 3f183558
<|MERGE_RESOLUTION|>--- conflicted
+++ resolved
@@ -1,6 +1,5 @@
 """Main FastAPI application entry point."""
 
-<<<<<<< HEAD
 from fastapi import (
     Depends,
     FastAPI,
@@ -22,25 +21,6 @@
 from typing import Generator
 from sqlalchemy import select
 from pydantic import BaseModel
-=======
-from fastapi import FastAPI, WebSocket, WebSocketDisconnect
-from sse_starlette.sse import EventSourceResponse
-from __future__ import annotations
-
-import asyncio
-from pathlib import Path
-
-from fastapi import (
-    FastAPI,
-    WebSocket,
-    WebSocketDisconnect,
-    Depends,
-    HTTPException,
-    status,
-)
-
->>>>>>> 3f183558
-
 from .notifications import ConnectionManager
 from .rate_limit import RateLimitMiddleware
 from ..workers.tasks import get_task_status, launch_scraping_task
@@ -89,12 +69,6 @@
         "message": "API is running",
         "database_url": settings.database.url,
     }
-<<<<<<< HEAD
-=======
-
-    """Health check endpoint."""
-    return {"message": "API is running"}
->>>>>>> 3f183558
 
 
 @app.post("/scrape")
@@ -111,13 +85,12 @@
     status_ = get_task_status(task_id)
     return {"status": status_}
 
-<<<<<<< HEAD
+  
     status = get_task_status(task_id)
     jobs[task_id] = status
     return {"status": status}
-=======
->>>>>>> 3f183558
 
+  
 @app.websocket("/ws/notifications")
 async def notifications(websocket: WebSocket) -> None:
     """Handle WebSocket connections for real-time notifications."""
@@ -129,7 +102,6 @@
     except WebSocketDisconnect:
         manager.disconnect(websocket)
 
-<<<<<<< HEAD
 @app.get("/logs/stream")
 async def stream_logs() -> EventSourceResponse:
     """Stream log file updates using Server-Sent Events."""
@@ -192,7 +164,3 @@
 def list_companies(db: Session = Depends(get_db)) -> list[Company]:
     """List all ``Company`` records."""
 
-    stmt = select(Company)
-    return list(db.execute(stmt).scalars())
-=======
->>>>>>> 3f183558
