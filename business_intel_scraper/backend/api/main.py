from __future__ import annotations

from fastapi import FastAPI, WebSocket, WebSocketDisconnect
from sse_starlette.sse import EventSourceResponse
from pathlib import Path
import asyncio
from fastapi import Depends, HTTPException, status
from sqlalchemy import select
from sqlalchemy.orm import Session
from fastapi.responses import Response
from prometheus_client import CONTENT_TYPE_LATEST, generate_latest
from business_intel_scraper.infra.monitoring.prometheus_exporter import record_scrape

from .notifications import ConnectionManager
from .rate_limit import RateLimitMiddleware
from ..workers.tasks import get_task_status, launch_scraping_task
from ..utils.helpers import LOG_FILE
from business_intel_scraper.settings import settings
from ..db.models import Company
from ..db import SessionLocal
from pydantic import BaseModel
import asyncio
from pathlib import Path
from typing import AsyncGenerator

import aiofiles
from fastapi import FastAPI, WebSocket, WebSocketDisconnect
from fastapi.middleware.httpsredirect import HTTPSRedirectMiddleware
from sse_starlette.sse import EventSourceResponse

from business_intel_scraper.settings import settings

from .notifications import ConnectionManager
from .rate_limit import RateLimitMiddleware
from ..utils.helpers import LOG_FILE
from ..workers.tasks import get_task_status, launch_scraping_task
from .notifications import ConnectionManager
from .rate_limit import RateLimitMiddleware
from .schemas import (
    HealthCheckResponse,
    TaskCreateResponse,
    TaskStatusResponse,
    JobStatus,
)
from ..workers.tasks import get_task_status, launch_scraping_task
from ..utils.helpers import LOG_FILE

app = FastAPI(title="Business Intelligence Scraper")

if settings.require_https:
    app.add_middleware(HTTPSRedirectMiddleware)

app.add_middleware(
    RateLimitMiddleware,
    limit=settings.rate_limit.limit,
    window=settings.rate_limit.window,
)

manager = ConnectionManager()

scraped_data: list[dict[str, str]] = []
jobs: dict[str, str] = {}


async def monitor_job(job_id: str) -> None:
    """Watch a background job and broadcast status changes."""
    previous = None
    while True:
        status = get_task_status(job_id)
        if status != previous:
            jobs[job_id] = status
            await manager.broadcast_json({"job_id": job_id, "status": status})
            previous = status
        if status in {"completed", "not_found"}:
            break
        await asyncio.sleep(1)

# Track job status information in memory
jobs: dict[str, str] = {}


@app.get("/", response_model=HealthCheckResponse)
async def root() -> HealthCheckResponse:
    """Health check endpoint."""

    return HealthCheckResponse(
        message="API is running",
        database_url=settings.database.url,
    )


@app.post("/scrape", response_model=TaskCreateResponse)
async def start_scrape() -> TaskCreateResponse:
    """Launch a background scraping task using the example spider."""

    task_id = launch_scraping_task()
    jobs[task_id] = "running"
    return TaskCreateResponse(task_id=task_id)

@app.get("/")
async def root() -> dict[str, str]:
    """Basic health check."""
    return {"message": "API is running", "database_url": settings.database.url}

@app.get("/tasks/{task_id}", response_model=TaskStatusResponse)
async def task_status(task_id: str) -> TaskStatusResponse:

@app.post("/scrape/start")
async def enqueue_scrape() -> dict[str, str]:
    """Enqueue a new scraping task."""

@app.post("/scrape")
async def start_scrape() -> dict[str, str]:
    """Launch a background scraping task."""
    task_id = launch_scraping_task()
    jobs[task_id] = "running"
    asyncio.create_task(monitor_job(task_id))
    """
    This simply wraps :func:`launch_scraping_task` from ``workers.tasks`` and
    stores the task identifier in the in-memory ``jobs`` registry so it can be
    queried later.
    """
    task_id = launch_scraping_task()
    jobs[task_id] = "running"
    record_scrape()
    return {"task_id": task_id}


@app.get("/tasks/{task_id}")
async def task_status(task_id: str) -> dict[str, str]:
    """Return the current status of a scraping task."""

    status = get_task_status(task_id)
    jobs[task_id] = status
    return TaskStatusResponse(status=status)


<<<<<<< HEAD

=======
>>>>>>> 654a0ef8
@app.websocket("/ws/notifications")
async def notifications(websocket: WebSocket) -> None:
    """Handle WebSocket connections for real-time notifications."""

    await manager.connect(websocket)
    try:
        while True:
            # Keep the connection alive; ignore incoming messages
            await websocket.receive_text()
    except WebSocketDisconnect:
        manager.disconnect(websocket)


@app.get("/logs/stream")
async def stream_logs() -> EventSourceResponse:
    """Stream the application log file using SSE."""

    async def event_generator() -> AsyncGenerator[dict[str, str], None]:
        path = Path(LOG_FILE)
        path.touch(exist_ok=True)
        async with aiofiles.open(path, "r") as f:
            await f.seek(0, 2)
            while True:
                line = await f.readline()
                if line:
                    yield {"data": line.rstrip()}
                else:
                    await asyncio.sleep(0.5)

    return EventSourceResponse(event_generator())


<<<<<<< HEAD
@app.websocket("/logs/stream")
async def stream_logs_ws(websocket: WebSocket) -> None:
    """Stream log file updates over a WebSocket connection."""
    await websocket.accept()
    path = Path(LOG_FILE)
    path.touch(exist_ok=True)
    async with aiofiles.open(path, "r") as f:
        await f.seek(0, 2)
        try:
            while True:
                line = await f.readline()
                if line:
                    await websocket.send_text(line.rstrip())
                else:
                    await asyncio.sleep(0.5)
        except WebSocketDisconnect:
            pass


=======
>>>>>>> 654a0ef8
@app.get("/data")
async def get_data() -> list[dict[str, str]]:
    """Return scraped data."""

    return scraped_data


@app.get("/jobs", response_model=dict[str, JobStatus])
async def get_jobs() -> dict[str, JobStatus]:
    """Return job statuses."""

    return {jid: JobStatus(status=get_task_status(jid)) for jid in list(jobs)}


@app.get("/jobs/{job_id}", response_model=JobStatus)
async def get_job(job_id: str) -> JobStatus:
    """Return a single job status."""
<<<<<<< HEAD
    return jobs.get(job_id, {"status": "unknown"})
=======
    return jobs.get(job_id, {"status": "unknown"})


@app.get("/metrics")
async def metrics() -> Response:
    """Expose Prometheus metrics for scraping."""
    return Response(generate_latest(), media_type=CONTENT_TYPE_LATEST)

    return JobStatus(status=jobs.get(job_id, "unknown"))

@app.post(
    "/companies/", response_model=CompanyRead, status_code=status.HTTP_201_CREATED
)
async def create_company(
    company: CompanyCreate, db: Session = Depends(get_db)
) -> Company:
    """Create a new company."""
    db_company = Company(name=company.name)
    db.add(db_company)
    db.commit()
    db.refresh(db_company)
    return db_company


@app.get("/companies/{company_id}", response_model=CompanyRead)
async def read_company(company_id: int, db: Session = Depends(get_db)) -> Company:
    """Retrieve a company by ID."""
    db_company = db.get(Company, company_id)
    if not db_company:
        raise HTTPException(
            status_code=status.HTTP_404_NOT_FOUND, detail="Company not found"
        )
    return db_company


@app.delete("/companies/{company_id}", status_code=status.HTTP_204_NO_CONTENT)
async def delete_company(company_id: int, db: Session = Depends(get_db)) -> Response:
    """Delete a company by ID."""
    db_company = db.get(Company, company_id)
    if not db_company:
        raise HTTPException(
            status_code=status.HTTP_404_NOT_FOUND, detail="Company not found"
        )
    db.delete(db_company)
    db.commit()
    return Response(status_code=status.HTTP_204_NO_CONTENT)
>>>>>>> 654a0ef8
<|MERGE_RESOLUTION|>--- conflicted
+++ resolved
@@ -135,10 +135,7 @@
     return TaskStatusResponse(status=status)
 
 
-<<<<<<< HEAD
-
-=======
->>>>>>> 654a0ef8
+
 @app.websocket("/ws/notifications")
 async def notifications(websocket: WebSocket) -> None:
     """Handle WebSocket connections for real-time notifications."""
@@ -171,7 +168,6 @@
     return EventSourceResponse(event_generator())
 
 
-<<<<<<< HEAD
 @app.websocket("/logs/stream")
 async def stream_logs_ws(websocket: WebSocket) -> None:
     """Stream log file updates over a WebSocket connection."""
@@ -191,8 +187,6 @@
             pass
 
 
-=======
->>>>>>> 654a0ef8
 @app.get("/data")
 async def get_data() -> list[dict[str, str]]:
     """Return scraped data."""
@@ -210,53 +204,4 @@
 @app.get("/jobs/{job_id}", response_model=JobStatus)
 async def get_job(job_id: str) -> JobStatus:
     """Return a single job status."""
-<<<<<<< HEAD
-    return jobs.get(job_id, {"status": "unknown"})
-=======
-    return jobs.get(job_id, {"status": "unknown"})
-
-
-@app.get("/metrics")
-async def metrics() -> Response:
-    """Expose Prometheus metrics for scraping."""
-    return Response(generate_latest(), media_type=CONTENT_TYPE_LATEST)
-
-    return JobStatus(status=jobs.get(job_id, "unknown"))
-
-@app.post(
-    "/companies/", response_model=CompanyRead, status_code=status.HTTP_201_CREATED
-)
-async def create_company(
-    company: CompanyCreate, db: Session = Depends(get_db)
-) -> Company:
-    """Create a new company."""
-    db_company = Company(name=company.name)
-    db.add(db_company)
-    db.commit()
-    db.refresh(db_company)
-    return db_company
-
-
-@app.get("/companies/{company_id}", response_model=CompanyRead)
-async def read_company(company_id: int, db: Session = Depends(get_db)) -> Company:
-    """Retrieve a company by ID."""
-    db_company = db.get(Company, company_id)
-    if not db_company:
-        raise HTTPException(
-            status_code=status.HTTP_404_NOT_FOUND, detail="Company not found"
-        )
-    return db_company
-
-
-@app.delete("/companies/{company_id}", status_code=status.HTTP_204_NO_CONTENT)
-async def delete_company(company_id: int, db: Session = Depends(get_db)) -> Response:
-    """Delete a company by ID."""
-    db_company = db.get(Company, company_id)
-    if not db_company:
-        raise HTTPException(
-            status_code=status.HTTP_404_NOT_FOUND, detail="Company not found"
-        )
-    db.delete(db_company)
-    db.commit()
-    return Response(status_code=status.HTTP_204_NO_CONTENT)
->>>>>>> 654a0ef8
+    return jobs.get(job_id, {"status": "unknown"})