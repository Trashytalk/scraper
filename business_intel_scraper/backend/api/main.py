--- conflicted
+++ resolved
@@ -2,7 +2,6 @@
 
 from __future__ import annotations
 
-<<<<<<< HEAD
 from fastapi import FastAPI, WebSocket, WebSocketDisconnect
 from sse_starlette.sse import EventSourceResponse
 from pathlib import Path
@@ -22,8 +21,6 @@
 from ..db.models import Company
 from ..db import SessionLocal
 from pydantic import BaseModel
-=======
->>>>>>> 81a592bc
 import asyncio
 from pathlib import Path
 from typing import AsyncGenerator
@@ -158,15 +155,12 @@
 @app.get("/jobs/{job_id}", response_model=JobStatus)
 async def get_job(job_id: str) -> JobStatus:
     """Return a single job status."""
-<<<<<<< HEAD
-    return jobs.get(job_id, {"status": "unknown"})
 
 
 @app.get("/metrics")
 async def metrics() -> Response:
     """Expose Prometheus metrics for scraping."""
     return Response(generate_latest(), media_type=CONTENT_TYPE_LATEST)
-=======
 
     return JobStatus(status=jobs.get(job_id, "unknown"))
 
@@ -205,5 +199,4 @@
         )
     db.delete(db_company)
     db.commit()
-    return Response(status_code=status.HTTP_204_NO_CONTENT)
->>>>>>> 81a592bc
+    return Response(status_code=status.HTTP_204_NO_CONTENT)