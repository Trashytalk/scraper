--- conflicted
+++ resolved
@@ -30,7 +30,6 @@
 
 @app.get("/")
 async def root() -> dict[str, str]:
-<<<<<<< HEAD
     """Health check endpoint.
 
     Returns
@@ -42,10 +41,9 @@
         "message": "API is running",
         "database_url": settings.database.url,
     }
-=======
+
     """Health check endpoint."""
     return {"message": "API is running"}
->>>>>>> 0efa90ac
 
 
 @app.post("/scrape")
