"""Main FastAPI application entry point."""

from __future__ import annotations

from fastapi import FastAPI, WebSocket, WebSocketDisconnect, Response
from sse_starlette.sse import EventSourceResponse
from pathlib import Path
import asyncio
from fastapi import Depends, HTTPException, status
from sqlalchemy import select
from sqlalchemy.orm import Session

from .notifications import ConnectionManager
from .rate_limit import RateLimitMiddleware
from ..workers.tasks import get_task_status, launch_scraping_task
from ..utils.helpers import LOG_FILE
from business_intel_scraper.settings import settings
from ..db.models import Company
from ..db import SessionLocal
from pydantic import BaseModel
import asyncio
from pathlib import Path

from fastapi import (
    FastAPI,
    WebSocket,
    WebSocketDisconnect,
    Depends,
    HTTPException,
    status,
)
from sse_starlette.sse import EventSourceResponse

from sqlalchemy.orm import Session
from sqlalchemy import select


from .notifications import ConnectionManager
from .rate_limit import RateLimitMiddleware

try:
    from sse_starlette.sse import EventSourceResponse
except Exception:  # pragma: no cover - optional dependency
    EventSourceResponse = StreamingResponse  # type: ignore

try:
    from sse_starlette.sse import EventSourceResponse
except Exception:  # pragma: no cover - optional dependency
    EventSourceResponse = StreamingResponse  # type: ignore

from .rate_limit import RateLimitMiddleware

from ..workers.tasks import get_task_status, launch_scraping_task

from sse_starlette.sse import EventSourceResponse
import asyncio
from pathlib import Path
import aiofiles
from business_intel_scraper.settings import settings
from business_intel_scraper.backend.utils.helpers import LOG_FILE


from ..db.models import Company
from ..db import get_db
from ..utils.helpers import LOG_FILE

from pydantic import BaseModel


class CompanyCreate(BaseModel):
    name: str


class CompanyRead(BaseModel):
    id: int
    name: str


app = FastAPI(title="Business Intelligence Scraper")
if settings.require_https:
    app.add_middleware(HTTPSRedirectMiddleware)
app.add_middleware(
    RateLimitMiddleware,
    limit=settings.rate_limit.limit,
    window=settings.rate_limit.window,
)

manager = ConnectionManager()

scraped_data: list[dict[str, str]] = []
jobs: dict[str, dict[str, str]] = {}


class CompanyCreate(BaseModel):
    name: str


class CompanyRead(BaseModel):
    id: int
    name: str


def get_db() -> Session:
    db = SessionLocal()
    try:
        yield db
    finally:
        db.close()


@app.get("/")
async def root() -> dict[str, str]:
    """Health check endpoint.

    Returns
    -------
    dict[str, str]
        A simple message confirming the service is running.
    """
    return {
        "message": "API is running",
        "database_url": settings.database.url,
    }


@app.post("/scrape")
async def start_scrape() -> dict[str, str]:
    """Launch a background scraping task using the example spider."""
    task_id = launch_scraping_task()
    jobs[task_id] = "running"
    return {"task_id": task_id}


@app.post("/scrape/start")
async def enqueue_scrape() -> dict[str, str]:
    """Enqueue a new scraping task.

    This simply wraps :func:`launch_scraping_task` from ``workers.tasks`` and
    stores the task identifier in the in-memory ``jobs`` registry so it can be
    queried later.
    """
    task_id = launch_scraping_task()
    jobs[task_id] = "running"
    return {"task_id": task_id}


@app.get("/tasks/{task_id}")
async def task_status(task_id: str) -> dict[str, str]:
    """Return the current status of a scraping task."""
    status_ = get_task_status(task_id)
    return {"status": status_}

<<<<<<< HEAD

@app.get("/scrape/status/{task_id}")
async def scrape_status(task_id: str) -> dict[str, str]:
    """Return the status of a previously enqueued scraping task."""
=======
>>>>>>> 0993b8a8
    status = get_task_status(task_id)
    jobs[task_id] = status
    return {"status": status}


@app.websocket("/ws/notifications")
async def notifications(websocket: WebSocket) -> None:
    """Handle WebSocket connections for real-time notifications."""
    await manager.connect(websocket)
    try:
        while True:
            data = await websocket.receive_text()
            await manager.broadcast(data)
    except WebSocketDisconnect:
        manager.disconnect(websocket)


@app.get("/logs/stream")
async def stream_logs() -> EventSourceResponse:
    """Stream log file updates using Server-Sent Events."""

    async def event_generator() -> AsyncGenerator[dict[str, str], None]:
        path = Path(LOG_FILE)
        path.touch(exist_ok=True)
        async with aiofiles.open(path, "r") as f:
            await f.seek(0, 2)
            while True:
                line = await f.readline()
                if line:
                    yield {"data": line.rstrip()}
                else:
                    await asyncio.sleep(0.5)

    return EventSourceResponse(event_generator())


@app.get("/data")
async def get_data() -> list[dict[str, str]]:
    """Return scraped data."""
    return scraped_data


@app.get("/jobs")
async def get_jobs() -> dict[str, dict[str, str]]:
    """Return job statuses."""
    return {jid: {"status": get_task_status(jid)} for jid in list(jobs)}


@app.get("/jobs/{job_id}")
async def get_job(job_id: str) -> dict[str, str]:
    """Return a single job status."""
    return jobs.get(job_id, {"status": "unknown"})


@app.post(
    "/companies/", response_model=CompanyRead, status_code=status.HTTP_201_CREATED
)
async def create_company(
    company: CompanyCreate, db: Session = Depends(get_db)
) -> Company:
    """Create a new company."""
    db_company = Company(name=company.name)
    db.add(db_company)
    db.commit()
    db.refresh(db_company)
    return db_company


@app.get("/companies/{company_id}", response_model=CompanyRead)
async def read_company(company_id: int, db: Session = Depends(get_db)) -> Company:
    """Retrieve a company by ID."""
    db_company = db.get(Company, company_id)
    if not db_company:
        raise HTTPException(
            status_code=status.HTTP_404_NOT_FOUND, detail="Company not found"
        )
    return db_company


@app.delete("/companies/{company_id}", status_code=status.HTTP_204_NO_CONTENT)
async def delete_company(company_id: int, db: Session = Depends(get_db)) -> Response:
    """Delete a company by ID."""
    db_company = db.get(Company, company_id)
    if not db_company:
        raise HTTPException(
            status_code=status.HTTP_404_NOT_FOUND, detail="Company not found"
        )
    db.delete(db_company)
    db.commit()
    return Response(status_code=status.HTTP_204_NO_CONTENT)<|MERGE_RESOLUTION|>--- conflicted
+++ resolved
@@ -150,13 +150,11 @@
     status_ = get_task_status(task_id)
     return {"status": status_}
 
-<<<<<<< HEAD
 
 @app.get("/scrape/status/{task_id}")
 async def scrape_status(task_id: str) -> dict[str, str]:
     """Return the status of a previously enqueued scraping task."""
-=======
->>>>>>> 0993b8a8
+
     status = get_task_status(task_id)
     jobs[task_id] = status
     return {"status": status}
