"""Main FastAPI application entry point."""

from fastapi import FastAPI, WebSocket, WebSocketDisconnect

from .notifications import ConnectionManager

from ..workers.tasks import get_task_status, launch_scraping_task

app = FastAPI(title="Business Intelligence Scraper")
app.add_middleware(RateLimitMiddleware)

manager = ConnectionManager()


@app.get("/")
async def root() -> dict[str, str]:
    """Health check endpoint.

    Returns
    -------
    dict[str, str]
        A simple message confirming the service is running.
    """
    return {"message": "API is running"}


<<<<<<< HEAD
@app.post("/scrape")
async def start_scrape() -> dict[str, str]:
    """Launch a background scraping task using the example spider."""

    task_id = launch_scraping_task()
    return {"task_id": task_id}


@app.get("/tasks/{task_id}")
async def task_status(task_id: str) -> dict[str, str]:
    """Return the current status of a scraping task."""

    status = get_task_status(task_id)
    return {"status": status}
=======
@app.websocket("/ws/notifications")
async def notifications(websocket: WebSocket) -> None:
    """Handle WebSocket connections for real-time notifications."""
    await manager.connect(websocket)
    try:
        while True:
            data = await websocket.receive_text()
            await manager.broadcast(data)
    except WebSocketDisconnect:
        manager.disconnect(websocket)

@app.get("/logs/stream")
async def stream_logs() -> EventSourceResponse:
    """Stream log file updates using Server-Sent Events."""

    async def event_generator():
        path = Path(LOG_FILE)
        path.touch(exist_ok=True)
        with path.open() as f:
            f.seek(0, 2)
            while True:
                line = f.readline()
                if line:
                    yield {"data": line.rstrip()}
                else:
                    await asyncio.sleep(0.5)

    return EventSourceResponse(event_generator())
@app.get("/data")
async def get_data() -> list[dict[str, str]]:
    """Return scraped data."""
    return scraped_data


@app.get("/jobs")
async def get_jobs() -> dict[str, dict[str, str]]:
    """Return job statuses."""
    return jobs


@app.get("/jobs/{job_id}")
async def get_job(job_id: str) -> dict[str, str]:
    """Return a single job status."""
    return jobs.get(job_id, {"status": "unknown"})

@app.post("/companies", response_model=CompanyRead, status_code=status.HTTP_201_CREATED)
def create_company(company: CompanyCreate, db: Session = Depends(get_db)) -> Company:
    """Create a new ``Company`` record."""

    db_company = Company(name=company.name)
    db.add(db_company)
    db.commit()
    db.refresh(db_company)
    return db_company


@app.get("/companies/{company_id}", response_model=CompanyRead)
def read_company(company_id: int, db: Session = Depends(get_db)) -> Company:
    """Retrieve a ``Company`` by ID."""

    stmt = select(Company).where(Company.id == company_id)
    result = db.execute(stmt).scalar_one_or_none()
    if result is None:
        raise HTTPException(status_code=status.HTTP_404_NOT_FOUND, detail="Company not found")
    return result


@app.get("/companies", response_model=list[CompanyRead])
def list_companies(db: Session = Depends(get_db)) -> list[Company]:
    """List all ``Company`` records."""

    stmt = select(Company)
    return list(db.execute(stmt).scalars())
>>>>>>> 39af1024
<|MERGE_RESOLUTION|>--- conflicted
+++ resolved
@@ -24,7 +24,6 @@
     return {"message": "API is running"}
 
 
-<<<<<<< HEAD
 @app.post("/scrape")
 async def start_scrape() -> dict[str, str]:
     """Launch a background scraping task using the example spider."""
@@ -39,7 +38,7 @@
 
     status = get_task_status(task_id)
     return {"status": status}
-=======
+
 @app.websocket("/ws/notifications")
 async def notifications(websocket: WebSocket) -> None:
     """Handle WebSocket connections for real-time notifications."""
@@ -112,5 +111,4 @@
     """List all ``Company`` records."""
 
     stmt = select(Company)
-    return list(db.execute(stmt).scalars())
->>>>>>> 39af1024
+    return list(db.execute(stmt).scalars())