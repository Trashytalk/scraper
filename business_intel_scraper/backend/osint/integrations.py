"""Wrappers for common OSINT tools.

This module provides thin wrappers around command line utilities used for
open-source intelligence (OSINT) gathering.  The functions are intentionally
light-weight and only execute the tools if they are installed on the system.
The output of each command is captured and returned as a simple dictionary so
that higher level code does not have to deal with subprocess management.

The wrappers degrade gracefully when the underlying command line tools are not
available, returning an error string in the result instead of raising
exceptions.  This makes it easier to run unit tests or to operate in minimal
environments where SpiderFoot or TheHarvester are not installed.
"""

from __future__ import annotations

import json
import shutil
import subprocess
from typing import Any


def _parse_json(text: str) -> Any:
    try:
        return json.loads(text)
    except Exception:
        return text.strip()


def run_spiderfoot(domain: str, parse_output: bool = False) -> dict[str, Any]:
    """Run SpiderFoot against a domain.

    The function expects the ``spiderfoot`` (or ``sf.py``) executable to be
    available on the ``PATH``.  If the executable cannot be found the returned
    dictionary contains an ``error`` key describing the problem instead of
    raising an exception.

    Parameters
    ----------
    domain : str
        Domain to investigate.

    Returns
    -------
    dict[str, str]
        ``domain`` plus either ``output`` from the command or an ``error``
        message.
    """

    executable = (
        shutil.which("spiderfoot") or shutil.which("sf.py") or shutil.which("sf")
    )
    if executable is None:
        return {"domain": domain, "error": "SpiderFoot executable not found"}

    cmd = [executable, "-q", domain, "-F", "json"]
    proc = subprocess.run(cmd, capture_output=True, text=True)
    output = proc.stdout.strip() or proc.stderr.strip()
    return {"domain": domain, "output": output}


def run_sherlock(username: str) -> dict[str, str]:
    """Run Sherlock to check a username across social networks.

    Parameters
    ----------
    username : str
        Username to search for.

    Returns
    -------
    dict[str, str]
        ``username`` plus either ``output`` from the command or an ``error``
        message.
    """

    executable = shutil.which("sherlock")
    if executable is None:
        return {"username": username, "error": "sherlock executable not found"}

    cmd = [executable, username, "--print-found"]
    proc = subprocess.run(cmd, capture_output=True, text=True)
    output = proc.stdout.strip() or proc.stderr.strip()
    return {"username": username, "output": output}


def run_subfinder(domain: str) -> dict[str, str]:
    """Run subfinder to enumerate subdomains of ``domain``.

    Parameters
    ----------
    domain : str
        Domain to scan.

    Returns
    -------
    dict[str, str]
        ``domain`` plus either ``output`` from the command or an ``error``
        message.
    """

    executable = shutil.which("subfinder")
    if executable is None:
        return {"domain": domain, "error": "subfinder executable not found"}

    cmd = [executable, "-d", domain, "-silent"]
    proc = subprocess.run(cmd, capture_output=True, text=True)
    output = proc.stdout.strip() or proc.stderr.strip()
    return {"domain": domain, "output": output}


<<<<<<< HEAD
def run_theharvester(domain: str, parse_output: bool = False) -> dict[str, str]:
=======
def run_theharvester(domain: str, parse_output: bool = False) -> dict[str, Any]:

>>>>>>> 69e61af5
    """Run TheHarvester against a domain.

    Similar to :func:`run_spiderfoot`, this wrapper relies on the presence of
    the ``theharvester`` executable.  The function does not attempt to parse the
    output; instead the raw command output is returned.

    Parameters
    ----------
    domain : str
        Domain to investigate.

    Returns
    -------
    dict[str, str]
        ``domain`` plus either ``output`` from the command or an ``error``
        message.
    """

    executable = shutil.which("theharvester")
    if executable is None:
        return {"domain": domain, "error": "theHarvester executable not found"}

    cmd = [executable, "-d", domain, "-b", "all"]
    proc = subprocess.run(cmd, capture_output=True, text=True)
    output = proc.stdout.strip() or proc.stderr.strip()
    return {"domain": domain, "output": output}


def run_shodan(target: str) -> dict[str, str]:
    """Run Shodan search against ``target``.

    Parameters
    ----------
    target : str
        IP address or query string.

    Returns
    -------
    dict[str, str]
        ``target`` plus command output or error message.
    """

    executable = shutil.which("shodan")
    if executable is None:
        return {"target": target, "error": "shodan executable not found"}

    cmd = [executable, "host", target]
    proc = subprocess.run(cmd, capture_output=True, text=True)
    output = proc.stdout.strip() or proc.stderr.strip()
    return {"target": target, "output": output}


def run_nmap(target: str) -> dict[str, str]:
    """Run Nmap service scan on ``target``."""

    executable = shutil.which("nmap")
    if executable is None:
        return {"target": target, "error": "nmap executable not found"}

    cmd = [executable, "-sV", target]
    proc = subprocess.run(cmd, capture_output=True, text=True)
    output = proc.stdout.strip() or proc.stderr.strip()
    return {"target": target, "output": output}


__all__ = [
    "run_spiderfoot",
    "run_theharvester",
    "run_sherlock",
    "run_subfinder",
    "run_shodan",
    "run_nmap",
]<|MERGE_RESOLUTION|>--- conflicted
+++ resolved
@@ -109,12 +109,8 @@
     return {"domain": domain, "output": output}
 
 
-<<<<<<< HEAD
 def run_theharvester(domain: str, parse_output: bool = False) -> dict[str, str]:
-=======
-def run_theharvester(domain: str, parse_output: bool = False) -> dict[str, Any]:
 
->>>>>>> 69e61af5
     """Run TheHarvester against a domain.
 
     Similar to :func:`run_spiderfoot`, this wrapper relies on the presence of
