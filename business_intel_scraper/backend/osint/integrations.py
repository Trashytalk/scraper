--- conflicted
+++ resolved
@@ -61,7 +61,6 @@
     return {"domain": domain, "output": output}
 
 
-<<<<<<< HEAD
 def run_sherlock(username: str) -> dict[str, str]:
     """Run Sherlock to check a username across social networks.
 
@@ -113,9 +112,7 @@
 
 
 def run_theharvester(domain: str) -> dict[str, str]:
-=======
-def run_theharvester(domain: str, parse_output: bool = False) -> dict[str, Any]:
->>>>>>> 569e8876
+
     """Run TheHarvester against a domain.
 
     Similar to :func:`run_spiderfoot`, this wrapper relies on the presence of
@@ -141,7 +138,8 @@
     cmd = [executable, "-d", domain, "-b", "all"]
     proc = subprocess.run(cmd, capture_output=True, text=True)
     output = proc.stdout.strip() or proc.stderr.strip()
-<<<<<<< HEAD
+    if parse_output:
+        return {"domain": domain, "data": _parse_json(output)}
     return {"domain": domain, "output": output}
 
 
@@ -150,9 +148,4 @@
     "run_theharvester",
     "run_sherlock",
     "run_subfinder",
-]
-=======
-    if parse_output:
-        return {"domain": domain, "data": _parse_json(output)}
-    return {"domain": domain, "output": output}
->>>>>>> 569e8876
+]