"""Wrappers for common OSINT tools.

This module provides thin wrappers around command line utilities used for
open-source intelligence (OSINT) gathering.  The functions are intentionally
light-weight and only execute the tools if they are installed on the system.
The output of each command is captured and returned as a simple dictionary so
that higher level code does not have to deal with subprocess management.

The wrappers degrade gracefully when the underlying command line tools are not
available, returning an error string in the result instead of raising
exceptions.  This makes it easier to run unit tests or to operate in minimal
environments where SpiderFoot or TheHarvester are not installed.
"""

from __future__ import annotations

import json
import shutil
import subprocess
from typing import Any


def _parse_json(text: str) -> Any:
    try:
        return json.loads(text)
    except Exception:
        return text.strip()


def run_spiderfoot(domain: str, parse_output: bool = False) -> dict[str, Any]:
    """Run SpiderFoot against a domain.

    The function expects the ``spiderfoot`` (or ``sf.py``) executable to be
    available on the ``PATH``.  If the executable cannot be found the returned
    dictionary contains an ``error`` key describing the problem instead of
    raising an exception.

    Parameters
    ----------
    domain : str
        Domain to investigate.

    Returns
    -------
    dict[str, str]
        ``domain`` plus either ``output`` from the command or an ``error``
        message.
    """

    executable = (
        shutil.which("spiderfoot") or shutil.which("sf.py") or shutil.which("sf")
    )
    if executable is None:
        return {"domain": domain, "error": "SpiderFoot executable not found"}

    cmd = [executable, "-q", domain, "-F", "json"]
    proc = subprocess.run(cmd, capture_output=True, text=True)
    output = proc.stdout.strip() or proc.stderr.strip()
    return {"domain": domain, "output": output}


def run_sherlock(username: str) -> dict[str, str]:
    """Run Sherlock to check a username across social networks.

    Parameters
    ----------
    username : str
        Username to search for.

    Returns
    -------
    dict[str, str]
        ``username`` plus either ``output`` from the command or an ``error``
        message.
    """

    executable = shutil.which("sherlock")
    if executable is None:
        return {"username": username, "error": "sherlock executable not found"}

    cmd = [executable, username, "--print-found"]
    proc = subprocess.run(cmd, capture_output=True, text=True)
    output = proc.stdout.strip() or proc.stderr.strip()
    return {"username": username, "output": output}


def run_subfinder(domain: str) -> dict[str, str]:
    """Run subfinder to enumerate subdomains of ``domain``.

    Parameters
    ----------
    domain : str
        Domain to scan.

    Returns
    -------
    dict[str, str]
        ``domain`` plus either ``output`` from the command or an ``error``
        message.
    """

    executable = shutil.which("subfinder")
    if executable is None:
        return {"domain": domain, "error": "subfinder executable not found"}

    cmd = [executable, "-d", domain, "-silent"]
    proc = subprocess.run(cmd, capture_output=True, text=True)
    output = proc.stdout.strip() or proc.stderr.strip()
    return {"domain": domain, "output": output}


<<<<<<< HEAD
def run_theharvester(domain: str, parse_output: bool = False) -> dict[str, str]:
=======
def run_theharvester(domain: str) -> dict[str, str]:
>>>>>>> f861f2cb
    """Run TheHarvester against a domain.

    Similar to :func:`run_spiderfoot`, this wrapper relies on the presence of
    the ``theharvester`` executable.  The function does not attempt to parse the
    output; instead the raw command output is returned.

    Parameters
    ----------
    domain : str
        Domain to investigate.

    Returns
    -------
    dict[str, str]
        ``domain`` plus either ``output`` from the command or an ``error``
        message.
    """

    executable = shutil.which("theharvester")
    if executable is None:
        return {"domain": domain, "error": "theHarvester executable not found"}

    cmd = [executable, "-d", domain, "-b", "all"]
    proc = subprocess.run(cmd, capture_output=True, text=True)
    output = proc.stdout.strip() or proc.stderr.strip()
    return {"domain": domain, "output": output}


def run_shodan(target: str) -> dict[str, str]:
    """Run Shodan search against ``target``.

    Parameters
    ----------
    target : str
        IP address or query string.

    Returns
    -------
    dict[str, str]
        ``target`` plus command output or error message.
    """

    executable = shutil.which("shodan")
    if executable is None:
        return {"target": target, "error": "shodan executable not found"}

    cmd = [executable, "host", target]
    proc = subprocess.run(cmd, capture_output=True, text=True)
    output = proc.stdout.strip() or proc.stderr.strip()
    return {"target": target, "output": output}


def run_nmap(target: str) -> dict[str, str]:
    """Run Nmap service scan on ``target``."""

    executable = shutil.which("nmap")
    if executable is None:
        return {"target": target, "error": "nmap executable not found"}

    cmd = [executable, "-sV", target]
    proc = subprocess.run(cmd, capture_output=True, text=True)
    output = proc.stdout.strip() or proc.stderr.strip()
    return {"target": target, "output": output}


__all__ = [
    "run_spiderfoot",
    "run_theharvester",
    "run_sherlock",
    "run_subfinder",
    "run_shodan",
    "run_nmap",
]<|MERGE_RESOLUTION|>--- conflicted
+++ resolved
@@ -109,11 +109,8 @@
     return {"domain": domain, "output": output}
 
 
-<<<<<<< HEAD
 def run_theharvester(domain: str, parse_output: bool = False) -> dict[str, str]:
-=======
-def run_theharvester(domain: str) -> dict[str, str]:
->>>>>>> f861f2cb
+
     """Run TheHarvester against a domain.
 
     Similar to :func:`run_spiderfoot`, this wrapper relies on the presence of
