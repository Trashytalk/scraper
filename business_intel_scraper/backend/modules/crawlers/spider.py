--- conflicted
+++ resolved
@@ -21,7 +21,6 @@
     base = "business_intel_scraper.backend.modules.crawlers.middleware"
     custom_settings = {
         "DOWNLOADER_MIDDLEWARES": {
-<<<<<<< HEAD
             (
                 "business_intel_scraper.backend.modules.crawlers.middleware.ProxyMiddleware"
             ): 543,
@@ -31,11 +30,6 @@
             (
                 "business_intel_scraper.backend.modules.crawlers.middleware.RandomDelayMiddleware"
             ): 545,
-=======
-            f"{base}.ProxyMiddleware": 543,
-            f"{base}.RandomUserAgentMiddleware": 544,
-            f"{base}.RandomDelayMiddleware": 545,
->>>>>>> 5b35a9eb
         },
         "PROXY_PROVIDER": DummyProxyProvider(["http://localhost:8000"]),
     }
