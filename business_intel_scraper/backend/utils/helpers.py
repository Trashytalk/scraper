"""Utility functions for backend logging."""

from __future__ import annotations

import logging
from logging.handlers import RotatingFileHandler
from pathlib import Path

LOG_DIR = Path(__file__).resolve().parents[1] / "logs"
LOG_FILE = LOG_DIR / "app.log"

logger = logging.getLogger(__name__)


def setup_logging(
    level: int = logging.INFO,
    log_file: str | Path = LOG_FILE,
    max_bytes: int = 10 * 1024 * 1024,
    backup_count: int = 5,
) -> None:
<<<<<<< HEAD
    """Configure application logging.

    Parameters
    ----------
    level : int, optional
        Logging level, by default ``logging.INFO``.
    log_file : str | Path, optional
        Path to the log file, by default ``"logs/backend.log"``.
    max_bytes : int, optional
        Maximum bytes before rotating the log file, by default ``10 * 1024 * 1024``.
    backup_count : int, optional
        Number of rotated log files to keep, by default ``5``.
    """

    LOG_DIR.mkdir(parents=True, exist_ok=True)
=======
    """Configure application logging."""

    LOG_DIR.mkdir(parents=True, exist_ok=True)

    handlers = [
        logging.StreamHandler(),
        RotatingFileHandler(log_file, maxBytes=max_bytes, backupCount=backup_count),
    ]
    logging.basicConfig(
        level=level,
        format="%(asctime)s - %(name)s - %(levelname)s - %(message)s",
        handlers=handlers,
    )

>>>>>>> 128cfdff
    log_path = Path(log_file)
    log_path.parent.mkdir(parents=True, exist_ok=True)

    formatter = logging.Formatter("%(asctime)s - %(name)s - %(levelname)s - %(message)s")

    file_handler = RotatingFileHandler(log_path, maxBytes=max_bytes, backupCount=backup_count)
    file_handler.setFormatter(formatter)

    stream_handler = logging.StreamHandler()
    stream_handler.setFormatter(formatter)

    root_logger = logging.getLogger()
    root_logger.setLevel(level)
    root_logger.handlers.clear()
    root_logger.addHandler(file_handler)
    root_logger.addHandler(stream_handler)


    logger.debug("Logging configured")
<|MERGE_RESOLUTION|>--- conflicted
+++ resolved
@@ -18,7 +18,6 @@
     max_bytes: int = 10 * 1024 * 1024,
     backup_count: int = 5,
 ) -> None:
-<<<<<<< HEAD
     """Configure application logging.
 
     Parameters
@@ -34,22 +33,7 @@
     """
 
     LOG_DIR.mkdir(parents=True, exist_ok=True)
-=======
-    """Configure application logging."""
 
-    LOG_DIR.mkdir(parents=True, exist_ok=True)
-
-    handlers = [
-        logging.StreamHandler(),
-        RotatingFileHandler(log_file, maxBytes=max_bytes, backupCount=backup_count),
-    ]
-    logging.basicConfig(
-        level=level,
-        format="%(asctime)s - %(name)s - %(levelname)s - %(message)s",
-        handlers=handlers,
-    )
-
->>>>>>> 128cfdff
     log_path = Path(log_file)
     log_path.parent.mkdir(parents=True, exist_ok=True)
 
