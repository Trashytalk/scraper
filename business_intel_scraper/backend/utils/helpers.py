--- conflicted
+++ resolved
@@ -18,10 +18,9 @@
     max_bytes: int = 10 * 1024 * 1024,
     backup_count: int = 5,
 ) -> None:
-<<<<<<< HEAD
     """Configure application logging."""
     LOG_DIR.mkdir(parents=True, exist_ok=True)
-=======
+
     """Configure application logging.
 
     A stream handler writes logs to ``stdout`` while a rotating file
@@ -46,7 +45,6 @@
 
     root_logger = logging.getLogger()
     root_logger.setLevel(level)
->>>>>>> d227e1c2
 
     formatter = logging.Formatter(
         "%(asctime)s - %(name)s - %(levelname)s - %(message)s"
