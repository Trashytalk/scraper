--- conflicted
+++ resolved
@@ -3,23 +3,16 @@
 from __future__ import annotations
 
 import logging
-<<<<<<< HEAD
 from pathlib import Path
 
 LOG_DIR = Path(__file__).resolve().parents[1] / "logs"
 LOG_FILE = LOG_DIR / "app.log"
-=======
-from logging.handlers import RotatingFileHandler
-from pathlib import Path
->>>>>>> c805eb8d
 
 logger = logging.getLogger(__name__)
 
 
-<<<<<<< HEAD
 def setup_logging(level: int = logging.INFO) -> None:
     """Configure basic logging to stdout and a file.
-=======
 def setup_logging(
     level: int = logging.INFO,
     log_file: str | Path = "logs/backend.log",
@@ -27,7 +20,6 @@
     backup_count: int = 5,
 ) -> None:
     """Configure application logging.
->>>>>>> c805eb8d
 
     Parameters
     ----------
@@ -40,7 +32,6 @@
     backup_count : int, optional
         Number of rotated log files to keep, by default ``5``.
     """
-<<<<<<< HEAD
     LOG_DIR.mkdir(parents=True, exist_ok=True)
     handlers = [logging.StreamHandler(), logging.FileHandler(LOG_FILE)]
     logging.basicConfig(
@@ -48,7 +39,6 @@
         format="%(asctime)s - %(levelname)s - %(message)s",
         handlers=handlers,
     )
-=======
     log_path = Path(log_file)
     log_path.parent.mkdir(parents=True, exist_ok=True)
 
@@ -69,5 +59,4 @@
     stream_handler.setFormatter(formatter)
     root_logger.addHandler(stream_handler)
 
->>>>>>> c805eb8d
     logger.debug("Logging configured")