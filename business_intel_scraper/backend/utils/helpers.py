--- conflicted
+++ resolved
@@ -1,8 +1,4 @@
 """Utility functions for backend logging."""
-<<<<<<< HEAD
-=======
-
->>>>>>> 07afadc5
 
 from __future__ import annotations
 
@@ -29,18 +25,9 @@
         logging.StreamHandler(),
         RotatingFileHandler(log_file, maxBytes=max_bytes, backupCount=backup_count),
     ]
-<<<<<<< HEAD
-=======
-
->>>>>>> 07afadc5
     logging.basicConfig(
         level=level,
         format="%(asctime)s - %(name)s - %(levelname)s - %(message)s",
         handlers=handlers,
     )
-<<<<<<< HEAD
     logger.debug("Logging configured")
-=======
-
-    logger.debug("Logging configured")
->>>>>>> 07afadc5
