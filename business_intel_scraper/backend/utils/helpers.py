--- conflicted
+++ resolved
@@ -19,10 +19,7 @@
     backup_count: int = 5,
 ) -> None:
     """Configure application logging."""
-<<<<<<< HEAD
 
-=======
->>>>>>> dd87df55
     LOG_DIR.mkdir(parents=True, exist_ok=True)
 
     handlers = [
@@ -34,7 +31,6 @@
         format="%(asctime)s - %(name)s - %(levelname)s - %(message)s",
         handlers=handlers,
     )
-<<<<<<< HEAD
 
     log_path = Path(log_file)
     log_path.parent.mkdir(parents=True, exist_ok=True)
@@ -56,7 +52,5 @@
     stream_handler.setFormatter(formatter)
     root_logger.addHandler(stream_handler)
 
+
     logger.debug("Logging configured")
-=======
-    logger.debug("Logging configured")
->>>>>>> dd87df55
