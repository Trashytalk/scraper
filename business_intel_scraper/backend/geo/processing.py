"""Geospatial processing utilities."""

from __future__ import annotations

from typing import Iterable, Tuple

import hashlib
import json
import time
import urllib.parse
import urllib.request

from sqlalchemy.engine import Engine
from sqlalchemy.orm import Session

from business_intel_scraper.backend.db.models import Base, Location

NOMINATIM_URL = "https://nominatim.openstreetmap.org/search"


def _deterministic_coords(address: str) -> tuple[float, float]:
    """Return reproducible coordinates for an address."""

    digest = hashlib.sha1(address.encode()).hexdigest()
    num = int(digest[:8], 16)
    latitude = float((num % 180) - 90)
    longitude = float(((num // 180) % 360) - 180)
    return latitude, longitude


def _nominatim_lookup(address: str) -> tuple[float | None, float | None]:
    """Query Nominatim for coordinates."""

    query = urllib.parse.urlencode({"q": address, "format": "json"})
    req = urllib.request.Request(
        f"{NOMINATIM_URL}?{query}",
        headers={"User-Agent": "business-intel-scraper/1.0"},
    )

    try:  # pragma: no cover - network issues
        with urllib.request.urlopen(req, timeout=10) as resp:
            data = json.load(resp)
        if data:
            return float(data[0]["lat"]), float(data[0]["lon"])
    except Exception:  # pragma: no cover - network issues
        pass

    return None, None


def geocode_addresses(
    addresses: Iterable[str],
    *,
    engine: Engine | None = None,
    use_nominatim: bool = True,
) -> list[Tuple[str, float | None, float | None]]:
    """Geocode a list of addresses.

    Parameters
    ----------
    addresses : Iterable[str]
        Addresses to geocode.

    Returns
    -------
    list[Tuple[str, float, float]]
        Tuples containing address and latitude/longitude.
    """

    fetch_remote = engine is None
    if engine is None:
        engine = create_engine("sqlite:///geo.db")

    Base.metadata.create_all(engine)

    results: list[Tuple[str, float, float]] = []
    with Session(engine) as session:
        for address in addresses:
            digest = hashlib.sha1(address.encode()).hexdigest()
            num = int(digest[:8], 16)
            latitude = float((num % 180) - 90)
            longitude = float(((num // 180) % 360) - 180)

            session.add(
                Location(address=address, latitude=latitude, longitude=longitude)
            )
            results.append((address, latitude, longitude))

        session.commit()

    if not fetch_remote:
        return results

<<<<<<< HEAD
    final_results: list[Tuple[str, float | None, float | None]] = []
    for address, lat, lon in results:
        if use_nominatim:
            lat, lon = _nominatim_lookup(address)
        final_results.append((address, lat, lon))
=======

    final_results: list[Tuple[str, float | None, float | None]] = []
    for address, lat, lon in results:
        query = urllib.parse.urlencode({"q": address, "format": "json"})
        req = urllib.request.Request(
            f"{NOMINATIM_URL}?{query}",
            headers={"User-Agent": "business-intel-scraper/1.0"},
        )


    for address in addresses:
        lat, lon = (
            _nominatim_lookup(address)
            if use_nominatim
            else _deterministic_coords(address)
        )
        results.append((address, lat, lon))

>>>>>>> 7fb8bdb3
        time.sleep(1)

    return results<|MERGE_RESOLUTION|>--- conflicted
+++ resolved
@@ -91,32 +91,11 @@
     if not fetch_remote:
         return results
 
-<<<<<<< HEAD
     final_results: list[Tuple[str, float | None, float | None]] = []
     for address, lat, lon in results:
         if use_nominatim:
             lat, lon = _nominatim_lookup(address)
         final_results.append((address, lat, lon))
-=======
-
-    final_results: list[Tuple[str, float | None, float | None]] = []
-    for address, lat, lon in results:
-        query = urllib.parse.urlencode({"q": address, "format": "json"})
-        req = urllib.request.Request(
-            f"{NOMINATIM_URL}?{query}",
-            headers={"User-Agent": "business-intel-scraper/1.0"},
-        )
-
-
-    for address in addresses:
-        lat, lon = (
-            _nominatim_lookup(address)
-            if use_nominatim
-            else _deterministic_coords(address)
-        )
-        results.append((address, lat, lon))
-
->>>>>>> 7fb8bdb3
         time.sleep(1)
 
     return results