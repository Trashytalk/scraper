--- conflicted
+++ resolved
@@ -14,14 +14,12 @@
 from sqlalchemy.orm import Session
 
 from business_intel_scraper.backend.db.models import Base, Location
-<<<<<<< HEAD
 import json
 import time
 import urllib.parse
 import urllib.request
 from urllib.error import URLError, HTTPError
-=======
->>>>>>> 802e48bd
+
 
 
 NOMINATIM_URL = "https://nominatim.openstreetmap.org/search"
@@ -115,7 +113,6 @@
             results.append((address, latitude, longitude))
 
         session.commit()
-<<<<<<< HEAD
     results: list[Tuple[str, float | None, float | None]] = []
 
     for address in addresses:
@@ -144,17 +141,7 @@
                     results.append((address, None, None))
                 else:
                     time.sleep(1)
-=======
-            if use_nominatim:
-                lat, lon = _nominatim_lookup(address)
-            else:
-                lat, lon = _deterministic_coords(address)
 
-            session.add(Location(address=address, latitude=lat, longitude=lon))
-            results.append((address, lat, lon))
-
-        session.commit()
->>>>>>> 802e48bd
 
     if use_nominatim:
         time.sleep(1 * len(addresses))
