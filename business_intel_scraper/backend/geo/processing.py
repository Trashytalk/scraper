"""Geospatial processing utilities."""

from __future__ import annotations

from typing import Iterable, Tuple

<<<<<<< HEAD
import hashlib
from sqlalchemy import create_engine
from sqlalchemy.engine import Engine
from sqlalchemy.orm import Session

from business_intel_scraper.backend.db.models import Base, Location
=======
import json
import time
import urllib.parse
import urllib.request


NOMINATIM_URL = "https://nominatim.openstreetmap.org/search"
>>>>>>> 6855ea89


def geocode_addresses(
    addresses: Iterable[str],
<<<<<<< HEAD
    *,
    engine: Engine | None = None,
) -> list[Tuple[str, float, float]]:
=======
) -> list[Tuple[str, float | None, float | None]]:
>>>>>>> 6855ea89
    """Geocode a list of addresses.

    Parameters
    ----------
    addresses : Iterable[str]
        Addresses to geocode.

    Returns
    -------
    list[Tuple[str, float, float]]
        Tuples containing address and latitude/longitude.
    """
<<<<<<< HEAD

    if engine is None:
        engine = create_engine("sqlite:///geo.db")

    Base.metadata.create_all(engine)

    results: list[Tuple[str, float, float]] = []
    with Session(engine) as session:
        for address in addresses:
            digest = hashlib.sha1(address.encode()).hexdigest()
            num = int(digest[:8], 16)
            latitude = float((num % 180) - 90)
            longitude = float(((num // 180) % 360) - 180)

            session.add(
                Location(
                    address=address, latitude=latitude, longitude=longitude
                )
            )
            results.append((address, latitude, longitude))

        session.commit()
=======
    results: list[Tuple[str, float | None, float | None]] = []

    for address in addresses:
        query = urllib.parse.urlencode({"q": address, "format": "json"})
        req = urllib.request.Request(
            f"{NOMINATIM_URL}?{query}",
            headers={"User-Agent": "business-intel-scraper/1.0"},
        )

        try:
            with urllib.request.urlopen(req, timeout=10) as resp:
                data = json.load(resp)
            if data:
                lat = float(data[0]["lat"])
                lon = float(data[0]["lon"])
                results.append((address, lat, lon))
            else:
                results.append((address, None, None))
        except Exception:  # pragma: no cover - network issues
            results.append((address, None, None))

        time.sleep(1)
>>>>>>> 6855ea89

    return results<|MERGE_RESOLUTION|>--- conflicted
+++ resolved
@@ -4,14 +4,12 @@
 
 from typing import Iterable, Tuple
 
-<<<<<<< HEAD
 import hashlib
 from sqlalchemy import create_engine
 from sqlalchemy.engine import Engine
 from sqlalchemy.orm import Session
 
 from business_intel_scraper.backend.db.models import Base, Location
-=======
 import json
 import time
 import urllib.parse
@@ -19,18 +17,13 @@
 
 
 NOMINATIM_URL = "https://nominatim.openstreetmap.org/search"
->>>>>>> 6855ea89
 
 
 def geocode_addresses(
     addresses: Iterable[str],
-<<<<<<< HEAD
     *,
     engine: Engine | None = None,
 ) -> list[Tuple[str, float, float]]:
-=======
-) -> list[Tuple[str, float | None, float | None]]:
->>>>>>> 6855ea89
     """Geocode a list of addresses.
 
     Parameters
@@ -43,7 +36,6 @@
     list[Tuple[str, float, float]]
         Tuples containing address and latitude/longitude.
     """
-<<<<<<< HEAD
 
     if engine is None:
         engine = create_engine("sqlite:///geo.db")
@@ -66,7 +58,6 @@
             results.append((address, latitude, longitude))
 
         session.commit()
-=======
     results: list[Tuple[str, float | None, float | None]] = []
 
     for address in addresses:
@@ -89,6 +80,5 @@
             results.append((address, None, None))
 
         time.sleep(1)
->>>>>>> 6855ea89
 
     return results