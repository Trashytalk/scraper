--- conflicted
+++ resolved
@@ -14,15 +14,12 @@
 from sqlalchemy.orm import Session
 
 from business_intel_scraper.backend.db.models import Base, Location
-<<<<<<< HEAD
 import json
 import time
 import urllib.parse
 import urllib.request
 from urllib.error import URLError, HTTPError
 
-=======
->>>>>>> b881b0c3
 
 NOMINATIM_URL = "https://nominatim.openstreetmap.org/search"
 
