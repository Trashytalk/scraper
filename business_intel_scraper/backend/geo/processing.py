"""Geospatial processing utilities."""

from __future__ import annotations

from typing import Iterable, Tuple

import hashlib
import json
import time
import urllib.parse
import urllib.request

from sqlalchemy import create_engine
from sqlalchemy.engine import Engine
from sqlalchemy.orm import Session

from business_intel_scraper.backend.db.models import Base, Location
<<<<<<< HEAD
from urllib.error import HTTPError, URLError
=======
>>>>>>> b584e864


NOMINATIM_URL = "https://nominatim.openstreetmap.org/search"


def _deterministic_coords(address: str) -> tuple[float, float]:
    """Return reproducible coordinates for an address."""

    digest = hashlib.sha1(address.encode()).hexdigest()
    num = int(digest[:8], 16)
    latitude = float((num % 180) - 90)
    longitude = float(((num // 180) % 360) - 180)
    return latitude, longitude


def _nominatim_lookup(address: str) -> tuple[float | None, float | None]:
    """Query Nominatim for coordinates."""

    query = urllib.parse.urlencode({"q": address, "format": "json"})
    req = urllib.request.Request(
        f"{NOMINATIM_URL}?{query}",
        headers={"User-Agent": "business-intel-scraper/1.0"},
    )

    try:  # pragma: no cover - network issues
        with urllib.request.urlopen(req, timeout=10) as resp:
            data = json.load(resp)
        if data:
            return float(data[0]["lat"]), float(data[0]["lon"])
    except Exception:  # pragma: no cover - network issues
        pass

    return None, None


def geocode_addresses(
    addresses: Iterable[str],
    *,
    engine: Engine | None = None,
    use_nominatim: bool = True,
) -> list[Tuple[str, float | None, float | None]]:
    """Geocode a list of addresses.

    Parameters
    ----------
    addresses : Iterable[str]
        Addresses to geocode.

    Returns
    -------
    list[Tuple[str, float, float]]
        Tuples containing address and latitude/longitude.
    """

    fetch_remote = engine is None
    if engine is None:
        engine = create_engine("sqlite:///geo.db")

    Base.metadata.create_all(engine)

    results: list[Tuple[str, float, float]] = []
    with Session(engine) as session:
        for address in addresses:
<<<<<<< HEAD
            lat, lon = _deterministic_coords(address)
            session.add(Location(address=address, latitude=lat, longitude=lon))
            results.append((address, lat, lon))
=======
            digest = hashlib.sha1(address.encode()).hexdigest()
            num = int(digest[:8], 16)
            latitude = float((num % 180) - 90)
            longitude = float(((num // 180) % 360) - 180)

            session.add(
                Location(address=address, latitude=latitude, longitude=longitude)
            )
            results.append((address, latitude, longitude))
>>>>>>> b584e864

        session.commit()

    if not fetch_remote or not use_nominatim:
        return results

    final_results: list[Tuple[str, float | None, float | None]] = []
    for address, _lat, _lon in results:
        lat, lon = _nominatim_lookup(address)
        final_results.append((address, lat, lon))
        time.sleep(1)

    return final_results<|MERGE_RESOLUTION|>--- conflicted
+++ resolved
@@ -15,10 +15,7 @@
 from sqlalchemy.orm import Session
 
 from business_intel_scraper.backend.db.models import Base, Location
-<<<<<<< HEAD
 from urllib.error import HTTPError, URLError
-=======
->>>>>>> b584e864
 
 
 NOMINATIM_URL = "https://nominatim.openstreetmap.org/search"
@@ -82,21 +79,10 @@
     results: list[Tuple[str, float, float]] = []
     with Session(engine) as session:
         for address in addresses:
-<<<<<<< HEAD
             lat, lon = _deterministic_coords(address)
             session.add(Location(address=address, latitude=lat, longitude=lon))
             results.append((address, lat, lon))
-=======
-            digest = hashlib.sha1(address.encode()).hexdigest()
-            num = int(digest[:8], 16)
-            latitude = float((num % 180) - 90)
-            longitude = float(((num // 180) % 360) - 180)
 
-            session.add(
-                Location(address=address, latitude=latitude, longitude=longitude)
-            )
-            results.append((address, latitude, longitude))
->>>>>>> b584e864
 
         session.commit()
 
