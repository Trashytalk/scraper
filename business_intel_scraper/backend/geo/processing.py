--- conflicted
+++ resolved
@@ -10,20 +10,11 @@
 import urllib.parse
 import urllib.request
 
-<<<<<<< HEAD
 from sqlalchemy import create_engine
-=======
->>>>>>> dfb6972d
 from sqlalchemy.engine import Engine
 from sqlalchemy.orm import Session
 
 from business_intel_scraper.backend.db.models import Base, Location
-<<<<<<< HEAD
-
-=======
-import urllib.parse
-import urllib.request
->>>>>>> dfb6972d
 
 NOMINATIM_URL = "https://nominatim.openstreetmap.org/search"
 GOOGLE_GEOCODE_URL = "https://maps.googleapis.com/maps/api/geocode/json"
@@ -136,7 +127,6 @@
         session.commit()
 
     if not fetch_remote:
-<<<<<<< HEAD
         return local_results
 
     final_results: list[Tuple[str, float | None, float | None]] = []
@@ -145,17 +135,6 @@
             lat, lon = _nominatim_lookup(address)
         else:
             lat, lon = _google_lookup(address, google_api_key or "")
-=======
-        return results
-
-    final_results: list[Tuple[str, float | None, float | None]] = []
-    for address, lat, lon in results:
-        if use_nominatim:
-            remote_lat, remote_lon = _nominatim_lookup(address)
-            if remote_lat is not None and remote_lon is not None:
-                lat, lon = remote_lat, remote_lon
-
->>>>>>> dfb6972d
         final_results.append((address, lat, lon))
         time.sleep(1)
 
