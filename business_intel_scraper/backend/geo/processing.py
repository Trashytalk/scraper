--- conflicted
+++ resolved
@@ -9,22 +9,15 @@
 import time
 import urllib.parse
 import urllib.request
-<<<<<<< HEAD
-=======
 
-from sqlalchemy import create_engine
->>>>>>> 581dd73b
 from sqlalchemy.engine import Engine
 from sqlalchemy.orm import Session
 
 from business_intel_scraper.backend.db.models import Base, Location
-<<<<<<< HEAD
 import urllib.parse
 import urllib.request
 
-=======
-from urllib.error import HTTPError, URLError
->>>>>>> 581dd73b
+
 
 NOMINATIM_URL = "https://nominatim.openstreetmap.org/search"
 
@@ -65,7 +58,6 @@
     engine: Engine | None = None,
     use_nominatim: bool = True,
 ) -> list[Tuple[str, float | None, float | None]]:
-<<<<<<< HEAD
     """Geocode a list of addresses."""
 
     results: list[Tuple[str, float | None, float | None]] = []
@@ -87,49 +79,7 @@
             else _deterministic_coords(address)
         )
         results.append((address, lat, lon))
-=======
-    """Geocode a list of addresses.
 
-    Parameters
-    ----------
-    addresses : Iterable[str]
-        Addresses to geocode.
-
-    Returns
-    -------
-    list[Tuple[str, float, float]]
-        Tuples containing address and latitude/longitude.
-    """
-
-    fetch_remote = engine is None
-    if engine is None:
-        engine = create_engine("sqlite:///geo.db")
-
-    Base.metadata.create_all(engine)
-
-    results: list[Tuple[str, float, float]] = []
-    with Session(engine) as session:
-        for address in addresses:
-            digest = hashlib.sha1(address.encode()).hexdigest()
-            num = int(digest[:8], 16)
-            latitude = float((num % 180) - 90)
-            longitude = float(((num // 180) % 360) - 180)
-
-            session.add(
-                Location(address=address, latitude=latitude, longitude=longitude)
-            )
-            results.append((address, latitude, longitude))
-
-        session.commit()
-
-    if not fetch_remote or not use_nominatim:
-        return results
-
-    final_results: list[Tuple[str, float | None, float | None]] = []
-    for address, _lat, _lon in results:
-        lat, lon = _nominatim_lookup(address)
-        final_results.append((address, lat, lon))
->>>>>>> 581dd73b
         time.sleep(1)
 
     return results