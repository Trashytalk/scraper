--- conflicted
+++ resolved
@@ -60,7 +60,6 @@
 ) -> list[Tuple[str, float | None, float | None]]:
     """Geocode a list of addresses."""
 
-<<<<<<< HEAD
     final_results: list[Tuple[str, float | None, float | None]] = []
     for address, lat, lon in results:
         query = urllib.parse.urlencode({"q": address, "format": "json"})
@@ -68,19 +67,7 @@
             f"{NOMINATIM_URL}?{query}",
             headers={"User-Agent": "business-intel-scraper/1.0"},
         )
-=======
-    results: list[Tuple[str, float | None, float | None]] = []
 
-    if engine is not None:
-        Base.metadata.create_all(engine)
-        with Session(engine) as session:
-            for address in addresses:
-                lat, lon = _deterministic_coords(address)
-                session.add(Location(address=address, latitude=lat, longitude=lon))
-                results.append((address, lat, lon))
-            session.commit()
-        return results
->>>>>>> c5f457cf
 
     for address in addresses:
         lat, lon = (
