--- conflicted
+++ resolved
@@ -90,10 +90,6 @@
                     )
                 )
                 results.append((address, latitude, longitude))
-<<<<<<< HEAD
-
-=======
->>>>>>> 7227b20b
             session.commit()
         return results
 
