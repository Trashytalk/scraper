--- conflicted
+++ resolved
@@ -14,13 +14,7 @@
 from sqlalchemy.orm import Session
 
 from business_intel_scraper.backend.db.models import Base, Location
-<<<<<<< HEAD
 
-
-=======
-import urllib.parse
-import urllib.request
->>>>>>> 3f2f51b8
 
 NOMINATIM_URL = "https://nominatim.openstreetmap.org/search"
 
