--- conflicted
+++ resolved
@@ -14,13 +14,7 @@
 from sqlalchemy.orm import Session
 
 from business_intel_scraper.backend.db.models import Base, Location
-<<<<<<< HEAD
 
-
-=======
-import urllib.parse
-import urllib.request
->>>>>>> c5de7145
 
 NOMINATIM_URL = "https://nominatim.openstreetmap.org/search"
 
