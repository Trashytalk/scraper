"""Geospatial processing utilities."""

from __future__ import annotations

from typing import Iterable, Tuple

import hashlib
import json
import time
import urllib.parse
import urllib.request

from sqlalchemy.engine import Engine
from sqlalchemy.orm import Session

from business_intel_scraper.backend.db.models import Base, Location
<<<<<<< HEAD
=======
import urllib.parse
import urllib.request

>>>>>>> b651c8f4


NOMINATIM_URL = "https://nominatim.openstreetmap.org/search"


def _deterministic_coords(address: str) -> tuple[float, float]:
    """Return reproducible coordinates for an address."""

    digest = hashlib.sha1(address.encode()).hexdigest()
    num = int(digest[:8], 16)
    latitude = float((num % 180) - 90)
    longitude = float(((num // 180) % 360) - 180)
    return latitude, longitude


def _nominatim_lookup(address: str) -> tuple[float | None, float | None]:
    """Query Nominatim for coordinates."""

    query = urllib.parse.urlencode({"q": address, "format": "json"})
    req = urllib.request.Request(
        f"{NOMINATIM_URL}?{query}",
        headers={"User-Agent": "business-intel-scraper/1.0"},
    )

    try:  # pragma: no cover - network issues
        with urllib.request.urlopen(req, timeout=10) as resp:
            data = json.load(resp)
        if data:
            return float(data[0]["lat"]), float(data[0]["lon"])
    except Exception:  # pragma: no cover - network issues
        pass

    return None, None


def geocode_addresses(
    addresses: Iterable[str],
    *,
    engine: Engine | None = None,
    use_nominatim: bool = True,
) -> list[Tuple[str, float | None, float | None]]:
<<<<<<< HEAD
    """Geocode a list of addresses.

    Parameters
    ----------
    addresses : Iterable[str]
        Addresses to geocode.

    Returns
    -------
    list[Tuple[str, float, float]]
        Tuples containing address and latitude/longitude.
    """

    fetch_remote = engine is None
    if engine is None:
        engine = create_engine("sqlite:///geo.db")

    Base.metadata.create_all(engine)

    results: list[Tuple[str, float, float]] = []
    with Session(engine) as session:
        for address in addresses:
            digest = hashlib.sha1(address.encode()).hexdigest()
            num = int(digest[:8], 16)
            latitude = float((num % 180) - 90)
            longitude = float(((num // 180) % 360) - 180)

            session.add(
                Location(address=address, latitude=latitude, longitude=longitude)
            )
            results.append((address, latitude, longitude))

        session.commit()

    if not fetch_remote:
        return results
=======
    """Geocode a list of addresses."""
>>>>>>> b651c8f4

    final_results: list[Tuple[str, float | None, float | None]] = []
    for address, lat, lon in results:
        query = urllib.parse.urlencode({"q": address, "format": "json"})
        req = urllib.request.Request(
            f"{NOMINATIM_URL}?{query}",
            headers={"User-Agent": "business-intel-scraper/1.0"},
        )


    for address in addresses:
        lat, lon = (
            _nominatim_lookup(address)
            if use_nominatim
            else _deterministic_coords(address)
        )
        results.append((address, lat, lon))

        time.sleep(1)

    return results<|MERGE_RESOLUTION|>--- conflicted
+++ resolved
@@ -14,12 +14,6 @@
 from sqlalchemy.orm import Session
 
 from business_intel_scraper.backend.db.models import Base, Location
-<<<<<<< HEAD
-=======
-import urllib.parse
-import urllib.request
-
->>>>>>> b651c8f4
 
 
 NOMINATIM_URL = "https://nominatim.openstreetmap.org/search"
@@ -61,7 +55,6 @@
     engine: Engine | None = None,
     use_nominatim: bool = True,
 ) -> list[Tuple[str, float | None, float | None]]:
-<<<<<<< HEAD
     """Geocode a list of addresses.
 
     Parameters
@@ -98,9 +91,7 @@
 
     if not fetch_remote:
         return results
-=======
-    """Geocode a list of addresses."""
->>>>>>> b651c8f4
+
 
     final_results: list[Tuple[str, float | None, float | None]] = []
     for address, lat, lon in results:
