"""Geospatial processing utilities."""

from __future__ import annotations

from typing import Iterable, Tuple

import hashlib
import json
import time
import urllib.parse
import urllib.request
from sqlalchemy import create_engine
from sqlalchemy.engine import Engine
from sqlalchemy.orm import Session

from business_intel_scraper.backend.db.models import Base, Location
import json
import time
import urllib.parse
import urllib.request
from urllib.error import URLError, HTTPError



NOMINATIM_URL = "https://nominatim.openstreetmap.org/search"


def _deterministic_coords(address: str) -> tuple[float, float]:
    """Return reproducible coordinates for an address."""

    digest = hashlib.sha1(address.encode()).hexdigest()
    num = int(digest[:8], 16)
    latitude = float((num % 180) - 90)
    longitude = float(((num // 180) % 360) - 180)
    return latitude, longitude


def _nominatim_lookup(address: str) -> tuple[float | None, float | None]:
    """Query Nominatim for coordinates."""

    query = urllib.parse.urlencode({"q": address, "format": "json"})
    req = urllib.request.Request(
        f"{NOMINATIM_URL}?{query}",
        headers={"User-Agent": "business-intel-scraper/1.0"},
    )

    try:  # pragma: no cover - network issues
        with urllib.request.urlopen(req, timeout=10) as resp:
            data = json.load(resp)
        if data:
            return float(data[0]["lat"]), float(data[0]["lon"])
    except Exception:  # pragma: no cover - network issues
        pass

    return None, None


def geocode_addresses(
    addresses: Iterable[str],
    *,
    engine: Engine | None = None,
    use_nominatim: bool = True,
) -> list[Tuple[str, float | None, float | None]]:
    """Geocode a list of addresses.

    Parameters
    ----------
    addresses : Iterable[str]
        Addresses to geocode.

    Returns
    -------
    list[Tuple[str, float, float]]
        Tuples containing address and latitude/longitude.
    """

<<<<<<< HEAD
    if engine is not None:
        Base.metadata.create_all(engine)
        results: list[Tuple[str, float, float]] = []
        with Session(engine) as session:
            for address in addresses:
                digest = hashlib.sha1(address.encode()).hexdigest()
                num = int(digest[:8], 16)
                latitude = float((num % 180) - 90)
                longitude = float(((num // 180) % 360) - 180)

                session.add(
                    Location(
                        address=address, latitude=latitude, longitude=longitude
                    )
                )
                results.append((address, latitude, longitude))
=======
    if engine is None:
        engine = create_engine("sqlite:///geo.db")

    Base.metadata.create_all(engine)

    results: list[Tuple[str, float | None, float | None]] = []
    with Session(engine) as session:
        for address in addresses:
            if use_nominatim:
                lat, lon = _nominatim_lookup(address)
                if lat is None or lon is None:
                    lat, lon = _deterministic_coords(address)
            else:
                lat, lon = _deterministic_coords(address)
            digest = hashlib.sha1(address.encode()).hexdigest()
            num = int(digest[:8], 16)
            hashed_lat = float((num % 180) - 90)
            hashed_lon = float(((num // 180) % 360) - 180)

            session.add(
                Location(
                    address=address, latitude=hashed_lat, longitude=hashed_lon
                )
            )
            try:
                query = urllib.parse.urlencode({"q": address, "format": "json"})
                req = urllib.request.Request(
                    f"{NOMINATIM_URL}?{query}",
                    headers={"User-Agent": "business-intel-scraper/1.0"},
                )
                with urllib.request.urlopen(req, timeout=10) as resp:
                    data = json.load(resp)
                if data:
                    latitude = float(data[0]["lat"])
                    longitude = float(data[0]["lon"])
                else:
                    latitude = hashed_lat
                    longitude = hashed_lon
            except Exception:  # pragma: no cover - network or parsing issues
                latitude = hashed_lat
                longitude = hashed_lon

            results.append((address, latitude, longitude))
>>>>>>> e21eba55

            session.commit()
        return results

    results: list[Tuple[str, float, float]] = []
    for address in addresses:
        query = urllib.parse.urlencode({"q": address, "format": "json"})
        req = urllib.request.Request(
            f"{NOMINATIM_URL}?{query}",
            headers={"User-Agent": "business-intel-scraper/1.0"},
        )

        attempts = 0
        while attempts < 3:
            try:
                with urllib.request.urlopen(req, timeout=10) as resp:
                    data = json.load(resp)

                if data:
                    lat = float(data[0]["lat"])
                    lon = float(data[0]["lon"])
                    results.append((address, lat, lon))
                else:
                    results.append((address, None, None))
                break
            except (HTTPError, URLError, TimeoutError, ValueError):
                attempts += 1
                if attempts >= 3:
                    results.append((address, None, None))
                else:
                    time.sleep(1)


    if use_nominatim:
        time.sleep(1 * len(addresses))

    return results<|MERGE_RESOLUTION|>--- conflicted
+++ resolved
@@ -74,7 +74,6 @@
         Tuples containing address and latitude/longitude.
     """
 
-<<<<<<< HEAD
     if engine is not None:
         Base.metadata.create_all(engine)
         results: list[Tuple[str, float, float]] = []
@@ -91,52 +90,6 @@
                     )
                 )
                 results.append((address, latitude, longitude))
-=======
-    if engine is None:
-        engine = create_engine("sqlite:///geo.db")
-
-    Base.metadata.create_all(engine)
-
-    results: list[Tuple[str, float | None, float | None]] = []
-    with Session(engine) as session:
-        for address in addresses:
-            if use_nominatim:
-                lat, lon = _nominatim_lookup(address)
-                if lat is None or lon is None:
-                    lat, lon = _deterministic_coords(address)
-            else:
-                lat, lon = _deterministic_coords(address)
-            digest = hashlib.sha1(address.encode()).hexdigest()
-            num = int(digest[:8], 16)
-            hashed_lat = float((num % 180) - 90)
-            hashed_lon = float(((num // 180) % 360) - 180)
-
-            session.add(
-                Location(
-                    address=address, latitude=hashed_lat, longitude=hashed_lon
-                )
-            )
-            try:
-                query = urllib.parse.urlencode({"q": address, "format": "json"})
-                req = urllib.request.Request(
-                    f"{NOMINATIM_URL}?{query}",
-                    headers={"User-Agent": "business-intel-scraper/1.0"},
-                )
-                with urllib.request.urlopen(req, timeout=10) as resp:
-                    data = json.load(resp)
-                if data:
-                    latitude = float(data[0]["lat"])
-                    longitude = float(data[0]["lon"])
-                else:
-                    latitude = hashed_lat
-                    longitude = hashed_lon
-            except Exception:  # pragma: no cover - network or parsing issues
-                latitude = hashed_lat
-                longitude = hashed_lon
-
-            results.append((address, latitude, longitude))
->>>>>>> e21eba55
-
             session.commit()
         return results
 
