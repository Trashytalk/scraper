"""Geospatial processing utilities."""

from __future__ import annotations

from typing import Iterable, Tuple

import hashlib
import json
import time
import urllib.parse
import urllib.request

from sqlalchemy.engine import Engine
from sqlalchemy.orm import Session

from business_intel_scraper.backend.db.models import Base, Location
import urllib.parse
import urllib.request


NOMINATIM_URL = "https://nominatim.openstreetmap.org/search"


def _deterministic_coords(address: str) -> tuple[float, float]:
    """Return reproducible coordinates for an address."""

    digest = hashlib.sha1(address.encode()).hexdigest()
    num = int(digest[:8], 16)
    latitude = float((num % 180) - 90)
    longitude = float(((num // 180) % 360) - 180)
    return latitude, longitude


def _nominatim_lookup(address: str) -> tuple[float | None, float | None]:
    """Query Nominatim for coordinates."""

    query = urllib.parse.urlencode({"q": address, "format": "json"})
    req = urllib.request.Request(
        f"{NOMINATIM_URL}?{query}",
        headers={"User-Agent": "business-intel-scraper/1.0"},
    )

    try:  # pragma: no cover - network issues
        with urllib.request.urlopen(req, timeout=10) as resp:
            data = json.load(resp)
        if data:
            return float(data[0]["lat"]), float(data[0]["lon"])
    except Exception:  # pragma: no cover - network issues
        pass

    return None, None


def geocode_addresses(
    addresses: Iterable[str],
    *,
    engine: Engine | None = None,
    use_nominatim: bool = True,
) -> list[Tuple[str, float | None, float | None]]:
    """Geocode a list of addresses.

    Parameters
    ----------
    addresses : Iterable[str]
        Addresses to geocode.

    Returns
    -------
    list[Tuple[str, float, float]]
        Tuples containing address and latitude/longitude.
    """

    fetch_remote = engine is None
    if engine is None:
        engine = create_engine("sqlite:///geo.db")

    Base.metadata.create_all(engine)

    results: list[Tuple[str, float, float]] = []
    with Session(engine) as session:
        for address in addresses:
            digest = hashlib.sha1(address.encode()).hexdigest()
            num = int(digest[:8], 16)
            latitude = float((num % 180) - 90)
            longitude = float(((num // 180) % 360) - 180)

            session.add(
                Location(address=address, latitude=latitude, longitude=longitude)
            )
            results.append((address, latitude, longitude))

        session.commit()

    if not fetch_remote:
        return results

    final_results: list[Tuple[str, float | None, float | None]] = []
    for address, lat, lon in results:
        if use_nominatim:
<<<<<<< HEAD
            n_lat, n_lon = _nominatim_lookup(address)
            if n_lat is not None and n_lon is not None:
                lat, lon = n_lat, n_lon

=======
            lat, lon = _nominatim_lookup(address)
>>>>>>> 0ae466e9
        final_results.append((address, lat, lon))
        time.sleep(1)

    return results<|MERGE_RESOLUTION|>--- conflicted
+++ resolved
@@ -97,14 +97,10 @@
     final_results: list[Tuple[str, float | None, float | None]] = []
     for address, lat, lon in results:
         if use_nominatim:
-<<<<<<< HEAD
             n_lat, n_lon = _nominatim_lookup(address)
             if n_lat is not None and n_lon is not None:
                 lat, lon = n_lat, n_lon
 
-=======
-            lat, lon = _nominatim_lookup(address)
->>>>>>> 0ae466e9
         final_results.append((address, lat, lon))
         time.sleep(1)
 
