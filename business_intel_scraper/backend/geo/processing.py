--- conflicted
+++ resolved
@@ -74,7 +74,6 @@
         Tuples containing address and latitude/longitude.
     """
 
-<<<<<<< HEAD
     fetch_remote = engine is None
     if engine is None:
         engine = create_engine("sqlite:///geo.db")
@@ -92,35 +91,16 @@
             session.add(
                 Location(
                     address=address, latitude=latitude, longitude=longitude
-=======
-    if engine is not None:
-        Base.metadata.create_all(engine)
-        results: list[Tuple[str, float, float]] = []
-        with Session(engine) as session:
-            for address in addresses:
-                digest = hashlib.sha1(address.encode()).hexdigest()
-                num = int(digest[:8], 16)
-                latitude = float((num % 180) - 90)
-                longitude = float(((num // 180) % 360) - 180)
-
-                session.add(
-                    Location(
-                        address=address, latitude=latitude, longitude=longitude
-                    )
->>>>>>> 91fbbad2
                 )
             )
             results.append((address, latitude, longitude))
 
         session.commit()
-<<<<<<< HEAD
 
     if not fetch_remote:
         return results
 
     results: list[Tuple[str, float | None, float | None]] = []
-=======
->>>>>>> 91fbbad2
 
     final_results: list[Tuple[str, float | None, float | None]] = []
     for address, lat, lon in results:
