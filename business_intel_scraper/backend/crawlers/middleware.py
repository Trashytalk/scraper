"""Scrapy middleware for proxy rotation and basic anti-bot measures."""

from __future__ import annotations

"""Scrapy middleware for proxy rotation and user-agent spoofing."""

import random
import time
from typing import Iterable

from scrapy import Request
from scrapy.crawler import Spider

from ..proxy.manager import ProxyManager


class ProxyMiddleware:
    """Middleware that sets proxy for each request."""

    def __init__(self, proxy_manager: ProxyManager) -> None:
        self.proxy_manager = proxy_manager

    @classmethod
    def from_crawler(cls, crawler) -> "ProxyMiddleware":  # type: ignore[no-untyped-def]
        provider = getattr(crawler.settings, "PROXY_PROVIDER", None)
        if provider is None:
            raise RuntimeError("PROXY_PROVIDER setting not configured")
        return cls(proxy_manager=ProxyManager(provider))

    def process_request(self, request: Request, spider: Spider) -> None:
        request.meta["proxy"] = self.proxy_manager.get_proxy()

    def process_exception(self, request: Request, exception: Exception, spider: Spider) -> None:
        # rotate proxy on failure
        self.proxy_manager.rotate_proxy()

<<<<<<< HEAD

=======
>>>>>>> 7227b20b

class RandomUserAgentMiddleware:
    """Set a random ``User-Agent`` header for each request."""

    def __init__(self, user_agents: Iterable[str]) -> None:
        self.user_agents = list(user_agents)

    @classmethod
    def from_crawler(cls, crawler) -> "RandomUserAgentMiddleware":  # type: ignore[no-untyped-def]
        settings_agents = crawler.settings.getlist(
            "USER_AGENTS",
            [
                "Mozilla/5.0 (Windows NT 10.0; Win64; x64) AppleWebKit/537.36 "
                "(KHTML, like Gecko) Chrome/118.0 Safari/537.36",
                "Mozilla/5.0 (Macintosh; Intel Mac OS X 10_15_7) "
                "AppleWebKit/605.1.15 (KHTML, like Gecko) Version/17.0 Safari/605.1.15",
            ],
        )
        return cls(settings_agents)

    def process_request(self, request, spider) -> None:  # type: ignore[no-untyped-def]
        request.headers.setdefault("User-Agent", random.choice(self.user_agents))


class RandomDelayMiddleware:
    """Introduce a random delay between requests."""

    def __init__(self, min_delay: float = 0.5, max_delay: float = 2.0) -> None:
        self.min_delay = min_delay
        self.max_delay = max_delay

    @classmethod
    def from_crawler(cls, crawler) -> "RandomDelayMiddleware":  # type: ignore[no-untyped-def]
        return cls(
            crawler.settings.getfloat("MIN_DELAY", 0.5),
            crawler.settings.getfloat("MAX_DELAY", 2.0),
        )

    def process_request(self, request, spider) -> None:  # type: ignore[no-untyped-def]
        time.sleep(random.uniform(self.min_delay, self.max_delay))<|MERGE_RESOLUTION|>--- conflicted
+++ resolved
@@ -34,10 +34,6 @@
         # rotate proxy on failure
         self.proxy_manager.rotate_proxy()
 
-<<<<<<< HEAD
-
-=======
->>>>>>> 7227b20b
 
 class RandomUserAgentMiddleware:
     """Set a random ``User-Agent`` header for each request."""
