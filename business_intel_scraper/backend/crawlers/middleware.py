--- conflicted
+++ resolved
@@ -34,7 +34,6 @@
         # rotate proxy on failure
         self.proxy_manager.rotate_proxy()
 
-<<<<<<< HEAD
 """Downloader middleware for anti-bot measures."""
 
 import random
@@ -42,8 +41,7 @@
 from typing import Iterable
 
 
-=======
->>>>>>> dd87df55
+
 
 class RandomUserAgentMiddleware:
     """Set a random ``User-Agent`` header for each request."""
