--- conflicted
+++ resolved
@@ -2,11 +2,6 @@
 
 from __future__ import annotations
 
-<<<<<<< HEAD
-=======
-"""Scrapy middleware components."""
-
->>>>>>> db838fd6
 import random
 import time
 from typing import Iterable
@@ -37,15 +32,6 @@
         # rotate proxy on failure
         self.proxy_manager.rotate_proxy()
 
-<<<<<<< HEAD
-=======
-"""Downloader middleware for anti-bot measures."""
-
-import random
-import time
-from typing import Iterable
-
->>>>>>> db838fd6
 
 class RandomUserAgentMiddleware:
     """Set a random ``User-Agent`` header for each request."""
