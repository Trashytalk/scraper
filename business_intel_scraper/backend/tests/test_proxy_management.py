from __future__ import annotations

from business_intel_scraper.backend.proxy.manager import ProxyManager
import requests
from business_intel_scraper.backend.proxy.provider import (
    DummyProxyProvider,
    APIProxyProvider,
    CommercialProxyAPIProvider,
)
import pytest


def test_dummy_provider_cycle() -> None:
    provider = DummyProxyProvider(["p1", "p2"])
    manager = ProxyManager(provider, validator=lambda p: True)
    assert manager.get_proxy() == "p1"
    assert manager.rotate_proxy() == "p2"
    assert manager.get_proxy() == "p2"


def test_api_proxy_provider(monkeypatch) -> None:
    calls: list[str] = []

    class Response:
        def __init__(self, text: str) -> None:
            self.text = text

        def raise_for_status(self) -> None:
            pass

    proxies = iter(["proxy1", "proxy2"])

    def fake_get(
        url: str,
        headers: dict[str, str] | None = None,
        timeout: int = 10,
    ) -> Response:
        calls.append(url)
        return Response(next(proxies))

    monkeypatch.setattr(
        "business_intel_scraper.backend.proxy.provider.requests.get",
        fake_get,
    )

    provider = APIProxyProvider("http://api.test", api_key="token")
    first = provider.get_proxy()
    second = provider.rotate()

    assert first == "proxy1"
    assert second == "proxy2"
    assert calls == ["http://api.test", "http://api.test"]


def test_commercial_proxy_api_provider(monkeypatch) -> None:
    calls = []

    class Response:
        def __init__(self, data: dict[str, str]) -> None:
            self._data = data

        def raise_for_status(self) -> None:
            pass

        def json(self) -> dict[str, str]:
            return self._data

    responses = iter(
        [
            {"proxy": "p1"},
            {"proxy": "p2"},
        ]
    )

    def fake_get(url: str, headers=None, params=None, timeout=10) -> Response:
        calls.append((url, headers, params))
        return Response(next(responses))

    monkeypatch.setattr(
        "business_intel_scraper.backend.proxy.provider.requests.get",
        fake_get,
    )

    provider = CommercialProxyAPIProvider("http://api.test", api_key="token")
    first = provider.get_proxy()
    second = provider.rotate()

    assert first == "p1"
    assert second == "p2"
    assert calls == [
        ("http://api.test", {"Authorization": "token"}, {}),
        ("http://api.test", {"Authorization": "token"}, {}),
    ]


def test_proxy_manager_fallback(monkeypatch) -> None:
    primary = DummyProxyProvider(["a"])
    secondary = DummyProxyProvider(["b"])
    manager = ProxyManager([primary, secondary], validator=lambda p: True)

    assert manager.get_proxy() == "a"

    def fail_rotate() -> str:
        raise RuntimeError("boom")

    monkeypatch.setattr(primary, "rotate", fail_rotate)

    rotated = manager.rotate_proxy()
    assert rotated == "b"
    assert manager.get_proxy() == "b"


def test_proxy_manager_health_check(monkeypatch) -> None:
    primary = DummyProxyProvider(["bad"])
    secondary = DummyProxyProvider(["good"])

    def validator(proxy: str) -> bool:
        return proxy != "bad"

    manager = ProxyManager([primary, secondary], validator=validator)

    assert manager.get_proxy() == "good"


<<<<<<< HEAD
def test_default_validator_uses_requests(monkeypatch) -> None:
    calls = []

    class Response:
        def raise_for_status(self) -> None:
            pass

    def fake_get(url: str, proxies=None, timeout=5) -> Response:
        calls.append((url, proxies, timeout))
        return Response()

    monkeypatch.setattr(
        "business_intel_scraper.backend.proxy.manager.requests.get",
        fake_get,
    )

    provider = DummyProxyProvider(["http://proxy"])
    manager = ProxyManager(provider)

    assert manager.get_proxy() == "http://proxy"
    assert calls == [
        (
            "https://httpbin.org/ip",
            {"http": "http://proxy", "https": "http://proxy"},
            5,
        )
    ]


def test_default_validator_failure_fallback(monkeypatch) -> None:
    def bad_get(url: str, proxies=None, timeout=5):
        raise requests.RequestException("fail")

    class Response:
        def raise_for_status(self) -> None:
            pass

    def good_get(url: str, proxies=None, timeout=5) -> Response:
        return Response()

    def dispatch(url: str, proxies=None, timeout=5):
        if proxies["http"] == "http://bad":
            return bad_get(url, proxies, timeout)
        return good_get(url, proxies, timeout)

    monkeypatch.setattr(
        "business_intel_scraper.backend.proxy.manager.requests.get",
        dispatch,
    )

    bad_provider = DummyProxyProvider(["http://bad"])
    good_provider = DummyProxyProvider(["http://good"])

    manager = ProxyManager([bad_provider, good_provider])

    assert manager.get_proxy() == "http://good"
=======
def test_proxy_manager_requires_provider() -> None:
    with pytest.raises(ValueError):
        ProxyManager([])
>>>>>>> c9ec73e9
<|MERGE_RESOLUTION|>--- conflicted
+++ resolved
@@ -122,7 +122,6 @@
     assert manager.get_proxy() == "good"
 
 
-<<<<<<< HEAD
 def test_default_validator_uses_requests(monkeypatch) -> None:
     calls = []
 
@@ -179,8 +178,3 @@
     manager = ProxyManager([bad_provider, good_provider])
 
     assert manager.get_proxy() == "http://good"
-=======
-def test_proxy_manager_requires_provider() -> None:
-    with pytest.raises(ValueError):
-        ProxyManager([])
->>>>>>> c9ec73e9
