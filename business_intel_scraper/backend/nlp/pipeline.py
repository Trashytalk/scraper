"""Lightweight NLP pipeline helpers."""

from __future__ import annotations

from typing import Iterable

from business_intel_scraper.backend.nlp.cleaning import clean_text

try:
    import spacy
    from spacy.language import Language
except ModuleNotFoundError:  # pragma: no cover - optional dependency
    spacy = None  # type: ignore

    class Language:  # type: ignore[override]
        """Fallback type used when SpaCy is unavailable."""

        pass

_NLP_MODEL: Language | None = None


def _get_nlp() -> Language | None:
    """Load and cache the SpaCy language model if available."""
    global _NLP_MODEL
    if spacy is None:
        return None
    if _NLP_MODEL is None:
        try:
            _NLP_MODEL = spacy.load("en_core_web_sm")
        except Exception:  # pragma: no cover - model not installed
            _NLP_MODEL = spacy.blank("en")
    return _NLP_MODEL


def extract_entities(texts: Iterable[str]) -> list[str]:
    """Extract named entities from the provided ``texts``."""
<<<<<<< HEAD
=======

>>>>>>> 7227b20b
    nlp = _get_nlp()
    entities: list[str] = []
    if nlp is None:
        for text in texts:
            entities.extend(text.split())
        return entities

    for doc in nlp.pipe(texts):
        found = [ent.text for ent in getattr(doc, "ents", [])]
        entities.extend(found or doc.text.split())
    return entities


def preprocess(texts: Iterable[str]) -> list[str]:
    """Clean and normalize raw text strings."""
<<<<<<< HEAD
=======

>>>>>>> 7227b20b
    return [clean_text(t) for t in texts]<|MERGE_RESOLUTION|>--- conflicted
+++ resolved
@@ -35,10 +35,6 @@
 
 def extract_entities(texts: Iterable[str]) -> list[str]:
     """Extract named entities from the provided ``texts``."""
-<<<<<<< HEAD
-=======
-
->>>>>>> 7227b20b
     nlp = _get_nlp()
     entities: list[str] = []
     if nlp is None:
@@ -54,8 +50,5 @@
 
 def preprocess(texts: Iterable[str]) -> list[str]:
     """Clean and normalize raw text strings."""
-<<<<<<< HEAD
-=======
 
->>>>>>> 7227b20b
     return [clean_text(t) for t in texts]