--- conflicted
+++ resolved
@@ -4,15 +4,7 @@
 
 from typing import Iterable
 
-<<<<<<< HEAD
 from business_intel_scraper.backend.nlp.cleaning import clean_text
-=======
-try:
-    from .cleaning import clean_text
-except ImportError:  # pragma: no cover - fallback when executed as script
-    from business_intel_scraper.backend.nlp.cleaning import clean_text
-
->>>>>>> db838fd6
 
 try:
     import spacy
@@ -42,7 +34,6 @@
     return _NLP_MODEL
 
 
-<<<<<<< HEAD
 def preprocess(texts: Iterable[str]) -> list[str]:
     """Clean and normalize raw text strings."""
 
@@ -52,21 +43,12 @@
 def extract_entities(texts: Iterable[str]) -> list[str]:
     """Extract named entities or fallback to tokenized text."""
 
-=======
-def extract_entities(texts: Iterable[str]) -> list[str]:
-    """Extract named entities from a sequence of texts.
-
-    When SpaCy is unavailable or no model is installed the text is simply
-    tokeni=======
-sed on whitespace.
-    """
->>>>>>> db838fd6
+    
     nlp = _get_nlp()
     cleaned = preprocess(texts)
     if nlp is None:
         return [token for text in cleaned for token in text.split()]
 
-<<<<<<< HEAD
     entities: list[str] = []
     for doc in nlp.pipe(cleaned):
         if getattr(doc, "ents", None):
@@ -76,19 +58,9 @@
                 continue
         entities.extend(doc.text.split())
     return entities
-=======
-    for doc in nlp.pipe(texts):
-        found = [ent.text for ent in getattr(doc, "ents", [])]
-        if found:
-            entities.extend(found)
-        else:
-            entities.extend(doc.text.split())
-
-    return entities
 
 
 def preprocess(texts: Iterable[str]) -> list[str]:
     """Clean and normalise raw text strings."""
     
-    return [clean_text(t) for t in texts]
->>>>>>> db838fd6
+    return [clean_text(t) for t in texts]