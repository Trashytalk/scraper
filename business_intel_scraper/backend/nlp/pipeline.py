--- conflicted
+++ resolved
@@ -4,9 +4,8 @@
 
 from typing import Iterable
 
-<<<<<<< HEAD
 from .cleaning import clean_text
-=======
+
 try:
     import spacy
     from spacy.language import Language
@@ -34,7 +33,6 @@
         except Exception:  # pragma: no cover - model not installed
             _NLP_MODEL = spacy.blank("en")
     return _NLP_MODEL
->>>>>>> 040c8908
 
 
 def extract_entities(texts: Iterable[str]) -> list[str]:
@@ -52,7 +50,6 @@
         available, the returned entities will simply be whitespace
         separated tokens from the input text.
     """
-<<<<<<< HEAD
     return []
 
 
@@ -70,7 +67,6 @@
         Cleaned text strings.
     """
     return [clean_text(t) for t in texts]
-=======
 
     nlp = _get_nlp()
     entities: list[str] = []
@@ -88,5 +84,4 @@
                 continue
         entities.extend(doc.text.split())
 
-    return entities
->>>>>>> 040c8908
+    return entities