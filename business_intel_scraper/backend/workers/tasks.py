"""Background task worker using Celery."""

from __future__ import annotations

import uuid
import time
from concurrent.futures import Future, ThreadPoolExecutor
from typing import Dict

from prometheus_client import Counter, Histogram

try:
    from gevent.pool import Pool
    from gevent import sleep as async_sleep

    GEVENT_AVAILABLE = True
except ModuleNotFoundError:  # pragma: no cover - optional dependency
    Pool = None  # type: ignore
    async_sleep = time.sleep  # type: ignore
    GEVENT_AVAILABLE = False
from business_intel_scraper.backend.modules.scrapers.integrations import (
    run_spiderfoot,
    run_theharvester,
    run_sherlock,
    run_subfinder,
    run_shodan,
    run_nmap,
)
from business_intel_scraper.backend.nlp import pipeline
from business_intel_scraper.backend.geo.processing import geocode_addresses
from ..audit.logger import log_job_start, log_job_finish, log_job_error
from celery.schedules import crontab


try:
    from celery import Celery
except ModuleNotFoundError:  # pragma: no cover - optional dependency

    from typing import Callable, TypeVar, Any

    F = TypeVar("F", bound=Callable[..., Any])

    class Celery:  # type: ignore
        """Fallback Celery replacement."""

        def __init__(self, *args: object, **kwargs: object) -> None:
            pass

        def config_from_object(self, *args: object, **kwargs: object) -> None:
            return None

        def task(self, func: F) -> F:  # type: ignore[no-untyped-def]
            return func


celery_app = Celery("business_intel_scraper")

TASK_COUNTER = Counter(
    "bi_worker_tasks_total",
    "Total executed worker tasks",
    ["task"],
)
TASK_DURATION = Histogram(
    "bi_worker_task_duration_seconds",
    "Duration of worker tasks in seconds",
    ["task"],
)

try:  # pragma: no cover - optional dependency
    celery_app.config_from_object(
        "business_intel_scraper.backend.workers.celery_config", namespace="CELERY"
    )
except ModuleNotFoundError:
    pass

celery_app.conf.beat_schedule = {
    "example_spider_hourly": {
        "task": "business_intel_scraper.backend.workers.tasks.scheduled_example_scrape",
        "schedule": crontab(minute=0, hour="*"),
    },
    "run_all_spiders_daily": {
        "task": "business_intel_scraper.backend.workers.tasks.scheduled_run_all_spiders",
        "schedule": crontab(minute=0, hour=0),
    },
}


try:
    from scrapy.crawler import CrawlerProcess
    from scrapy.http import TextResponse
except ModuleNotFoundError:  # pragma: no cover - optional dependency

    class CrawlerProcess:  # type: ignore
        """Fallback when Scrapy is not installed."""

        def __init__(self, *args: object, **kwargs: object) -> None:
            raise RuntimeError("Scrapy is required to run this task")

    class TextResponse:  # type: ignore[no-redef]
        def __init__(
            self, *args: object, **kwargs: object
        ) -> None:  # pragma: no cover - simple stub
            pass


# In the test environment Celery may not be installed. To provide basic
# asynchronous behaviour without requiring external services we also manage
# an executor and in-memory task registry. If ``gevent`` is available we use a
# greenlet pool for lightweight concurrency, otherwise a ``ThreadPoolExecutor``
# is used. Each launched task is tracked by a UUID so the API can query its
# status.

if GEVENT_AVAILABLE:
    _executor = Pool()
    _tasks: Dict[str, object] = {}
else:  # pragma: no cover - fallback when gevent is missing
    _executor = ThreadPoolExecutor()
    _tasks: Dict[str, Future] = {}


def _submit(func, *args, **kwargs):  # type: ignore[no-untyped-def]
    """Submit a callable to the underlying executor."""

    if GEVENT_AVAILABLE:
        return _executor.spawn(func, *args, **kwargs)
    return _executor.submit(func, *args, **kwargs)


@celery_app.task
def example_task(x: int, y: int) -> int:
    """Add two numbers together.

    Parameters
    ----------
    x : int
        First number.
    y : int
        Second number.

    Returns
    -------
    int
        Sum of ``x`` and ``y``.
    """
    return x + y


def _run_example_spider(job_id: str) -> str:
    """Run the example Scrapy spider and persist results."""

    TASK_COUNTER.labels(task="example_spider").inc()
    start = time.perf_counter()

    try:
        from business_intel_scraper.backend.db.utils import init_db, save_companies
    except Exception:  # pragma: no cover - database optional
        init_db = save_companies = None  # type: ignore

    log_job_start(job_id)
    try:
        items = run_spider_task("example")
    except Exception as exc:  # pragma: no cover - unexpected spider error
        log_job_error(job_id, str(exc))
        raise

    if init_db and save_companies:
        try:
            init_db()
            save_companies(item.get("url", "") for item in items)
        except Exception as exc:  # pragma: no cover - database failure
            log_job_error(job_id, f"db error: {exc}")

    log_job_finish(job_id)
    TASK_DURATION.labels(task="example_spider").observe(time.perf_counter() - start)
    return "scraping complete"


@celery_app.task
def scheduled_example_scrape() -> str:
    """Periodically run the example spider and persist data."""
    job_id = str(uuid.uuid4())
    _run_example_spider(job_id)
    return job_id


def _run_all_spiders(job_id: str) -> None:
    """Run all configured spiders sequentially."""
    _run_example_spider(job_id)


@celery_app.task
def scheduled_run_all_spiders() -> str:
    """Periodic task that runs all spiders."""
    job_id = str(uuid.uuid4())
    _run_all_spiders(job_id)
    return job_id


def launch_scraping_task() -> str:
    """Launch a background scraping task.

    Returns
    -------
    str
        Identifier of the launched task.
    """

    task_id = str(uuid.uuid4())
    future = _submit(_run_example_spider, task_id)
    _tasks[task_id] = future
    return task_id


def get_task_status(task_id: str) -> str:
    """Return the current status of a task."""

    future = _tasks.get(task_id)
    if future is None:
        return "not_found"
    if GEVENT_AVAILABLE:
        if future.ready():
            return "completed"
    else:
        if isinstance(future, Future) and future.done():
            return "completed"
    return "running"


@celery_app.task
def run_spider_task(
    spider: str = "example", html: str | None = None
) -> list[dict[str, str]]:
    """Run a Scrapy spider.

    Parameters
    ----------
    spider : str, optional
        Name of the spider to run. Only ``"example"`` is supported.
    html : str | None, optional
        HTML content to parse directly instead of performing a crawl.

    Returns
    -------
    list[dict[str, str]]
        Items scraped by the spider.
    """
    TASK_COUNTER.labels(task="run_spider_task").inc()
    start = time.perf_counter()
    from importlib import import_module

    if spider != "example":
        raise ValueError(f"Unknown spider '{spider}'")

    try:
        module = import_module("business_intel_scraper.backend.modules.crawlers.spider")
        spider_cls = getattr(module, "ExampleSpider")
    except Exception:  # pragma: no cover - unexpected import failure
        return []

    if html is not None:
        spider_instance = spider_cls()
        response = TextResponse(url="https://example.com", body=html.encode("utf-8"))
        item = spider_instance.parse(response)
        return [dict(item)]

    items: list[dict[str, str]] = []
    process = CrawlerProcess(settings={"LOG_ENABLED": False})

    def _collect(item: dict) -> None:
        items.append(dict(item))

    process.crawl(spider_cls)
    for crawler in process.crawlers:
        crawler.signals.connect(_collect, signal="item_scraped")
    process.start(stop_after_crawl=True)
    TASK_DURATION.labels(task="run_spider_task").observe(time.perf_counter() - start)
    return items


@celery_app.task
def spiderfoot_scan(domain: str) -> dict[str, str]:
    """Run SpiderFoot OSINT scan.

    Parameters
    ----------
    domain : str
        Domain to investigate.

    Returns
    -------
    dict[str, str]
        Results from :func:`run_spiderfoot`.
    """

    TASK_COUNTER.labels(task="spiderfoot_scan").inc()
    start = time.perf_counter()
    result = run_spiderfoot(domain)
    TASK_DURATION.labels(task="spiderfoot_scan").observe(time.perf_counter() - start)
    return result


@celery_app.task
def preprocess_texts(texts: list[str]) -> list[str]:
    """Clean and normalize raw text strings asynchronously."""
    TASK_COUNTER.labels(task="preprocess_texts").inc()
    start = time.perf_counter()
    result = pipeline.preprocess(texts)
    TASK_DURATION.labels(task="preprocess_texts").observe(time.perf_counter() - start)
    return result


@celery_app.task
def extract_entities_task(texts: list[str]) -> list[str]:
    """Extract named entities from ``texts`` asynchronously."""
    TASK_COUNTER.labels(task="extract_entities").inc()
    start = time.perf_counter()
    result = pipeline.extract_entities(texts)
    TASK_DURATION.labels(task="extract_entities").observe(time.perf_counter() - start)
    return result


@celery_app.task
def geocode_task(addresses: list[str]) -> list[tuple[str, float | None, float | None]]:
    """Geocode ``addresses`` using the built-in helper."""
    TASK_COUNTER.labels(task="geocode").inc()
    start = time.perf_counter()
    result = geocode_addresses(addresses)
    TASK_DURATION.labels(task="geocode").observe(time.perf_counter() - start)
    return result

<<<<<<< HEAD
=======

>>>>>>> 2814dfaa
@celery_app.task
def theharvester_scan(domain: str) -> dict[str, str]:
    """Run TheHarvester OSINT scan.

    Parameters
    ----------
    domain : str
        Domain to investigate.

    Returns
    -------
    dict[str, str]
        Results from :func:`run_theharvester`.
    """

    TASK_COUNTER.labels(task="theharvester_scan").inc()
    start = time.perf_counter()
    result = run_theharvester(domain)
    TASK_DURATION.labels(task="theharvester_scan").observe(time.perf_counter() - start)
    return result


@celery_app.task
def sherlock_scan(username: str) -> dict[str, str]:
    """Run Sherlock username search."""

    return run_sherlock(username)


@celery_app.task
def subfinder_scan(domain: str) -> dict[str, str]:
    """Run subfinder subdomain enumeration."""

    return run_subfinder(domain)


@celery_app.task
def shodan_scan(target: str) -> dict[str, str]:
    """Run Shodan search."""

    return run_shodan(target)


@celery_app.task
def nmap_scan(target: str) -> dict[str, str]:
    """Run Nmap service scan."""

    return run_nmap(target)


def queue_spiderfoot_scan(
    domain: str, *, queue: str | None = None, countdown: int | None = None
) -> str:
    """Queue :func:`spiderfoot_scan` via Celery.

    Parameters
    ----------
    domain : str
        Domain to scan.
    queue : str, optional
        Celery queue name. Defaults to the configured default queue.
    countdown : int, optional
        Delay in seconds before the task executes.

    Returns
    -------
    str
        Identifier of the queued task.
    """

    options = {}
    if queue is not None:
        options["queue"] = queue
    if countdown is not None:
        options["countdown"] = countdown
    result = spiderfoot_scan.apply_async(args=[domain], **options)
    return result.id


def queue_theharvester_scan(
    domain: str, *, queue: str | None = None, countdown: int | None = None
) -> str:
    """Queue :func:`theharvester_scan` via Celery.

    Parameters
    ----------
    domain : str
        Domain to scan.
    queue : str, optional
        Celery queue name. Defaults to the configured default queue.
    countdown : int, optional
        Delay in seconds before the task executes.

    Returns
    -------
    str
        Identifier of the queued task.
    """

    options = {}
    if queue is not None:
        options["queue"] = queue
    if countdown is not None:
        options["countdown"] = countdown
    result = theharvester_scan.apply_async(args=[domain], **options)
    return result.id


def queue_sherlock_scan(
    username: str, *, queue: str | None = None, countdown: int | None = None
) -> str:
    """Queue :func:`sherlock_scan` via Celery."""

    options = {}
    if queue is not None:
        options["queue"] = queue
    if countdown is not None:
        options["countdown"] = countdown
    result = sherlock_scan.apply_async(args=[username], **options)
    return result.id


def queue_subfinder_scan(
    domain: str, *, queue: str | None = None, countdown: int | None = None
) -> str:
    """Queue :func:`subfinder_scan` via Celery."""

    options = {}
    if queue is not None:
        options["queue"] = queue
    if countdown is not None:
        options["countdown"] = countdown
    result = subfinder_scan.apply_async(args=[domain], **options)
    return result.id


def queue_shodan_scan(
    target: str, *, queue: str | None = None, countdown: int | None = None
) -> str:
    """Queue :func:`shodan_scan` via Celery."""

    options = {}
    if queue is not None:
        options["queue"] = queue
    if countdown is not None:
        options["countdown"] = countdown
    result = shodan_scan.apply_async(args=[target], **options)
    return result.id


def queue_nmap_scan(
    target: str, *, queue: str | None = None, countdown: int | None = None
) -> str:
    """Queue :func:`nmap_scan` via Celery."""

    options = {}
    if queue is not None:
        options["queue"] = queue
    if countdown is not None:
        options["countdown"] = countdown
    result = nmap_scan.apply_async(args=[target], **options)
    return result.id<|MERGE_RESOLUTION|>--- conflicted
+++ resolved
@@ -328,10 +328,7 @@
     TASK_DURATION.labels(task="geocode").observe(time.perf_counter() - start)
     return result
 
-<<<<<<< HEAD
-=======
-
->>>>>>> 2814dfaa
+
 @celery_app.task
 def theharvester_scan(domain: str) -> dict[str, str]:
     """Run TheHarvester OSINT scan.
