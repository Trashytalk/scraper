"""Background task worker using Celery."""

from __future__ import annotations

import uuid
import time
from concurrent.futures import Future, ThreadPoolExecutor
from typing import Dict
import time

try:
    from gevent.pool import Pool
    from gevent import sleep as async_sleep

    GEVENT_AVAILABLE = True
except ModuleNotFoundError:  # pragma: no cover - optional dependency
    Pool = None  # type: ignore
    async_sleep = time.sleep  # type: ignore
    GEVENT_AVAILABLE = False
<<<<<<< HEAD
from business_intel_scraper.backend.osint.integrations import (
    run_spiderfoot,
    run_theharvester,
)
from business_intel_scraper.backend.db.utils import (
    Base,
    ENGINE,
    SessionLocal,
    init_db,
    save_companies,
)
from business_intel_scraper.backend.db.models import Company
=======
from business_intel_scraper.backend.osint.integrations import run_spiderfoot
>>>>>>> 6395d975

try:
    from celery import Celery
except ModuleNotFoundError:  # pragma: no cover - optional dependency

    from typing import Callable, TypeVar, Any

    F = TypeVar("F", bound=Callable[..., Any])

    class Celery:  # type: ignore
        """Fallback Celery replacement."""

        def __init__(self, *args: object, **kwargs: object) -> None:
            pass

        def config_from_object(self, *args: object, **kwargs: object) -> None:
            return None

        def task(self, func: F) -> F:  # type: ignore[no-untyped-def]
            return func


celery_app = Celery("business_intel_scraper")

try:  # pragma: no cover - optional dependency
    celery_app.config_from_object(
        "business_intel_scraper.backend.workers.celery_config", namespace="CELERY"
    )
except ModuleNotFoundError:
    pass


try:
    from scrapy.crawler import CrawlerProcess
    from scrapy.http import TextResponse
except ModuleNotFoundError:  # pragma: no cover - optional dependency

    class CrawlerProcess:  # type: ignore
        """Fallback when Scrapy is not installed."""

        def __init__(self, *args: object, **kwargs: object) -> None:
            raise RuntimeError("Scrapy is required to run this task")

    class TextResponse:  # type: ignore[no-redef]
        def __init__(
            self, *args: object, **kwargs: object
        ) -> None:  # pragma: no cover - simple stub
            pass


# In the test environment Celery may not be installed. To provide basic
# asynchronous behaviour without requiring external services we also manage
# an executor and in-memory task registry. If ``gevent`` is available we use a
# greenlet pool for lightweight concurrency, otherwise a ``ThreadPoolExecutor``
# is used. Each launched task is tracked by a UUID so the API can query its
# status.

if GEVENT_AVAILABLE:
    _executor = Pool()
    _tasks: Dict[str, object] = {}
else:  # pragma: no cover - fallback when gevent is missing
    _executor = ThreadPoolExecutor()
    _tasks: Dict[str, Future] = {}


def _submit(func, *args, **kwargs):  # type: ignore[no-untyped-def]
    """Submit a callable to the underlying executor."""

    if GEVENT_AVAILABLE:
        return _executor.spawn(func, *args, **kwargs)
    return _executor.submit(func, *args, **kwargs)


@celery_app.task
def example_task(x: int, y: int) -> int:
    """Add two numbers together.

    Parameters
    ----------
    x : int
        First number.
    y : int
        Second number.

    Returns
    -------
    int
        Sum of ``x`` and ``y``.
    """
    return x + y


def _run_example_spider() -> str:
    """Run the example Scrapy spider and persist results."""

    try:
        from business_intel_scraper.backend.db.utils import init_db, save_companies
    except Exception:  # pragma: no cover - database optional
        init_db = save_companies = None  # type: ignore

    items = run_spider_task("example")

    if init_db and save_companies:
        try:
            init_db()
            save_companies(item.get("url", "") for item in items)
        except Exception:  # pragma: no cover - database failure
            pass

    return "scraping complete"


def launch_scraping_task() -> str:
    """Launch a background scraping task.

    Returns
    -------
    str
        Identifier of the launched task.
    """

    task_id = str(uuid.uuid4())
    future = _submit(_run_example_spider)
    _tasks[task_id] = future
    return task_id


def get_task_status(task_id: str) -> str:
    """Return the current status of a task."""

    future = _tasks.get(task_id)
    if future is None:
        return "not_found"
    if GEVENT_AVAILABLE:
        if future.ready():
            return "completed"
    else:
        if isinstance(future, Future) and future.done():
            return "completed"
    return "running"


@celery_app.task
def run_spider_task(
    spider: str = "example", html: str | None = None
) -> list[dict[str, str]]:
<<<<<<< HEAD
=======

>>>>>>> 6395d975
    """Run a Scrapy spider.

    Parameters
    ----------
    spider_name : str, optional
        Name of the spider to run. Only ``"example"`` is supported.
    **kwargs : object
        Additional arguments passed to the spider. Currently only ``html`` is
        recognised and used when provided.

    Returns
    -------
    list[dict[str, str]]
        Items scraped by the spider.
    """
    from importlib import import_module

    if spider_name != "example":
        raise ValueError(f"Unknown spider '{spider_name}'")

    try:
        module = import_module("business_intel_scraper.backend.crawlers.spider")
        spider_cls = getattr(module, "ExampleSpider")
    except Exception:  # pragma: no cover - unexpected import failure
        return []

    html = kwargs.get("html")

    if html is not None:
        spider_instance = spider_cls()
        response = TextResponse(url="https://example.com", body=html.encode("utf-8"))
        item = spider_instance.parse(response)
        return [dict(item)]

    items: list[dict[str, str]] = []
    process = CrawlerProcess(settings={"LOG_ENABLED": False})

    def _collect(item: dict) -> None:
        items.append(dict(item))

    process.crawl(spider_cls)
    for crawler in process.crawlers:
        crawler.signals.connect(_collect, signal="item_scraped")
    process.start(stop_after_crawl=True)

    return items


@celery_app.task
def spiderfoot_scan(domain: str) -> dict[str, str]:
    """Run SpiderFoot OSINT scan.

    Parameters
    ----------
    domain : str
        Domain to investigate.

    Returns
    -------
    dict[str, str]
        Results from :func:`run_spiderfoot`.
    """

    return run_spiderfoot(domain)


@celery_app.task
def theharvester_scan(domain: str) -> dict[str, str]:
    """Run TheHarvester OSINT scan.

    Parameters
    ----------
    domain : str
        Domain to investigate.

    Returns
    -------
    dict[str, str]
        Results from :func:`run_theharvester`.
    """

    return run_theharvester(domain)


def queue_spiderfoot_scan(
    domain: str, *, queue: str | None = None, countdown: int | None = None
) -> str:
    """Queue :func:`spiderfoot_scan` via Celery.

    Parameters
    ----------
    domain : str
        Domain to scan.
    queue : str, optional
        Celery queue name. Defaults to the configured default queue.
    countdown : int, optional
        Delay in seconds before the task executes.

    Returns
    -------
    str
        Identifier of the queued task.
    """

    options = {}
    if queue is not None:
        options["queue"] = queue
    if countdown is not None:
        options["countdown"] = countdown
    result = spiderfoot_scan.apply_async(args=[domain], **options)
    return result.id


def queue_theharvester_scan(
    domain: str, *, queue: str | None = None, countdown: int | None = None
) -> str:
    """Queue :func:`theharvester_scan` via Celery.

    Parameters
    ----------
    domain : str
        Domain to scan.
    queue : str, optional
        Celery queue name. Defaults to the configured default queue.
    countdown : int, optional
        Delay in seconds before the task executes.

    Returns
    -------
    str
        Identifier of the queued task.
    """

    options = {}
    if queue is not None:
        options["queue"] = queue
    if countdown is not None:
        options["countdown"] = countdown
    result = theharvester_scan.apply_async(args=[domain], **options)
    return result.id<|MERGE_RESOLUTION|>--- conflicted
+++ resolved
@@ -17,7 +17,6 @@
     Pool = None  # type: ignore
     async_sleep = time.sleep  # type: ignore
     GEVENT_AVAILABLE = False
-<<<<<<< HEAD
 from business_intel_scraper.backend.osint.integrations import (
     run_spiderfoot,
     run_theharvester,
@@ -30,9 +29,7 @@
     save_companies,
 )
 from business_intel_scraper.backend.db.models import Company
-=======
-from business_intel_scraper.backend.osint.integrations import run_spiderfoot
->>>>>>> 6395d975
+
 
 try:
     from celery import Celery
@@ -179,10 +176,7 @@
 def run_spider_task(
     spider: str = "example", html: str | None = None
 ) -> list[dict[str, str]]:
-<<<<<<< HEAD
-=======
-
->>>>>>> 6395d975
+
     """Run a Scrapy spider.
 
     Parameters
