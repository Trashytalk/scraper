--- conflicted
+++ resolved
@@ -168,10 +168,7 @@
 def run_spider_task(
     spider: str = "example", html: str | None = None
 ) -> list[dict[str, str]]:
-<<<<<<< HEAD
-=======
-
->>>>>>> d9cd30a2
+
     """Run a Scrapy spider.
 
     Parameters
