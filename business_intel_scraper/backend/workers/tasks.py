--- conflicted
+++ resolved
@@ -111,7 +111,6 @@
 
 
 def _run_example_spider() -> str:
-<<<<<<< HEAD
     """Run the example Scrapy spider and persist results."""
 
     try:
@@ -128,10 +127,6 @@
         except Exception:  # pragma: no cover - database failure
             pass
 
-=======
-    """Placeholder function representing a scraping job."""
-    async_sleep(1)
->>>>>>> 128cfdff
     return "scraping complete"
 
 
