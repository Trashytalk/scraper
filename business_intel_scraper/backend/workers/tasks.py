--- conflicted
+++ resolved
@@ -18,10 +18,6 @@
     async_sleep = time.sleep  # type: ignore
     GEVENT_AVAILABLE = False
 from business_intel_scraper.backend.osint.integrations import run_spiderfoot
-<<<<<<< HEAD
-=======
-
->>>>>>> c2442f3d
 
 try:
     from celery import Celery
@@ -171,10 +167,7 @@
 def run_spider_task(
     spider: str = "example", html: str | None = None
 ) -> list[dict[str, str]]:
-<<<<<<< HEAD
-=======
-
->>>>>>> c2442f3d
+
     """Run a Scrapy spider.
 
     Parameters
