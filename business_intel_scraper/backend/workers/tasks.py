"""Background task worker using Celery."""

from __future__ import annotations

<<<<<<< HEAD
import time
import uuid
from concurrent.futures import Future, ThreadPoolExecutor
from typing import Dict
=======
from business_intel_scraper.backend.osint.integrations import run_spiderfoot
>>>>>>> 943386a4

try:
    from celery import Celery
except ModuleNotFoundError:  # pragma: no cover - optional dependency

    class Celery:  # type: ignore
        """Fallback Celery replacement."""

        def __init__(self, *args: object, **kwargs: object) -> None:
            pass

        def config_from_object(self, *args: object, **kwargs: object) -> None:
            return None

        def task(self, func):  # type: ignore[no-untyped-def]
            return func

celery_app = Celery("business_intel_scraper")

try:  # pragma: no cover - optional dependency
    celery_app.config_from_object(
        "business_intel_scraper.backend.workers.celery_config", namespace="CELERY"
    )
except ModuleNotFoundError:
    pass


try:
    from scrapy.crawler import CrawlerProcess
    from scrapy.http import TextResponse
except ModuleNotFoundError:  # pragma: no cover - optional dependency

    class CrawlerProcess:  # type: ignore
        """Fallback when Scrapy is not installed."""

        def __init__(self, *args: object, **kwargs: object) -> None:
            raise RuntimeError("Scrapy is required to run this task")

    class TextResponse:  # type: ignore[no-redef]
        def __init__(self, *args: object, **kwargs: object) -> None:  # pragma: no cover - simple stub
            pass

# In the test environment Celery may not be installed. To provide basic
# asynchronous behaviour without requiring external services we also manage
# a thread pool and in-memory task registry. Each launched task is executed in
# the pool and tracked by a UUID. The API can query the task status using this
# registry.

_executor = ThreadPoolExecutor()
_tasks: Dict[str, Future] = {}


@celery_app.task
def example_task(x: int, y: int) -> int:
    """Add two numbers together.

    Parameters
    ----------
    x : int
        First number.
    y : int
        Second number.

    Returns
    -------
    int
        Sum of ``x`` and ``y``.
    """
    return x + y


<<<<<<< HEAD
def _run_example_spider() -> str:
    """Placeholder function representing a scraping job."""
    time.sleep(1)
    return "scraping complete"


def launch_scraping_task() -> str:
    """Launch a background scraping task.

    Returns
    -------
    str
        Identifier of the launched task.
    """

    task_id = str(uuid.uuid4())
    future = _executor.submit(_run_example_spider)
    _tasks[task_id] = future
    return task_id


def get_task_status(task_id: str) -> str:
    """Return the current status of a task."""

    future = _tasks.get(task_id)
    if future is None:
        return "not_found"
    if future.done():
        return "completed"
    return "running"
=======
@celery_app.task
def run_spider_task(spider: str = "example", html: str | None = None) -> list[dict[str, str]]:
    """Run a Scrapy spider.

    Parameters
    ----------
    spider : str, optional
        Name of the spider to run. Only ``"example"`` is supported.
    html : str, optional
        Optional HTML body to parse instead of fetching from the network.

    Returns
    -------
    list[dict[str, str]]
        Items scraped by the spider.
    """
    from importlib import import_module

    if spider != "example":
        raise ValueError(f"Unknown spider '{spider}'")

    try:
        module = import_module("business_intel_scraper.backend.crawlers.spider")
        spider_cls = getattr(module, "ExampleSpider")
    except Exception:  # pragma: no cover - unexpected import failure
        return []

    if html is not None:
        spider_instance = spider_cls()
        response = TextResponse(url="https://example.com", body=html.encode("utf-8"))
        item = spider_instance.parse(response)
        return [dict(item)]

    items: list[dict[str, str]] = []
    process = CrawlerProcess(settings={"LOG_ENABLED": False})

    def _collect(item):
        items.append(dict(item))

    process.crawl(spider_cls)
    for crawler in process.crawlers:
        crawler.signals.connect(_collect, signal="item_scraped")
    process.start(stop_after_crawl=True)

    return items

def spiderfoot_scan(domain: str) -> dict[str, str]:
    """Run SpiderFoot OSINT scan.

    Parameters
    ----------
    domain : str
        Domain to investigate.

    Returns
    -------
    dict[str, str]
        Results from :func:`run_spiderfoot`.
    """

    return run_spiderfoot(domain)
>>>>>>> 943386a4
<|MERGE_RESOLUTION|>--- conflicted
+++ resolved
@@ -2,14 +2,11 @@
 
 from __future__ import annotations
 
-<<<<<<< HEAD
 import time
 import uuid
 from concurrent.futures import Future, ThreadPoolExecutor
 from typing import Dict
-=======
 from business_intel_scraper.backend.osint.integrations import run_spiderfoot
->>>>>>> 943386a4
 
 try:
     from celery import Celery
@@ -81,7 +78,6 @@
     return x + y
 
 
-<<<<<<< HEAD
 def _run_example_spider() -> str:
     """Placeholder function representing a scraping job."""
     time.sleep(1)
@@ -112,7 +108,7 @@
     if future.done():
         return "completed"
     return "running"
-=======
+
 @celery_app.task
 def run_spider_task(spider: str = "example", html: str | None = None) -> list[dict[str, str]]:
     """Run a Scrapy spider.
@@ -173,5 +169,4 @@
         Results from :func:`run_spiderfoot`.
     """
 
-    return run_spiderfoot(domain)
->>>>>>> 943386a4
+    return run_spiderfoot(domain)