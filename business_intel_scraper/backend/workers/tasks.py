--- conflicted
+++ resolved
@@ -168,10 +168,7 @@
 def run_spider_task(
     spider: str = "example", html: str | None = None
 ) -> list[dict[str, str]]:
-<<<<<<< HEAD
-=======
-
->>>>>>> 7fb8bdb3
+
     """Run a Scrapy spider.
 
     Parameters
