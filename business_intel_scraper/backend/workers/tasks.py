"""Background task worker using Celery."""

from __future__ import annotations

import uuid
import time
from concurrent.futures import Future, ThreadPoolExecutor
from typing import Dict
import time

try:
    from gevent.pool import Pool
    from gevent import sleep as async_sleep

    GEVENT_AVAILABLE = True
except ModuleNotFoundError:  # pragma: no cover - optional dependency
    Pool = None  # type: ignore
    async_sleep = time.sleep  # type: ignore
    GEVENT_AVAILABLE = False
from business_intel_scraper.backend.osint.integrations import run_spiderfoot

try:
    from celery import Celery
except ModuleNotFoundError:  # pragma: no cover - optional dependency

    from typing import Callable, TypeVar, Any

    F = TypeVar("F", bound=Callable[..., Any])

    class Celery:  # type: ignore
        """Fallback Celery replacement."""

        def __init__(self, *args: object, **kwargs: object) -> None:
            pass

        def config_from_object(self, *args: object, **kwargs: object) -> None:
            return None

        def task(self, func: F) -> F:  # type: ignore[no-untyped-def]
            return func


celery_app = Celery("business_intel_scraper")

try:  # pragma: no cover - optional dependency
    celery_app.config_from_object(
        "business_intel_scraper.backend.workers.celery_config", namespace="CELERY"
    )
except ModuleNotFoundError:
    pass


try:
    from scrapy.crawler import CrawlerProcess
    from scrapy.http import TextResponse
except ModuleNotFoundError:  # pragma: no cover - optional dependency

    class CrawlerProcess:  # type: ignore
        """Fallback when Scrapy is not installed."""

        def __init__(self, *args: object, **kwargs: object) -> None:
            raise RuntimeError("Scrapy is required to run this task")

    class TextResponse:  # type: ignore[no-redef]
        def __init__(
            self, *args: object, **kwargs: object
        ) -> None:  # pragma: no cover - simple stub
            pass


# In the test environment Celery may not be installed. To provide basic
# asynchronous behaviour without requiring external services we also manage
# an executor and in-memory task registry. If ``gevent`` is available we use a
# greenlet pool for lightweight concurrency, otherwise a ``ThreadPoolExecutor``
# is used. Each launched task is tracked by a UUID so the API can query its
# status.

if GEVENT_AVAILABLE:
    _executor = Pool()
    _tasks: Dict[str, object] = {}
else:  # pragma: no cover - fallback when gevent is missing
    _executor = ThreadPoolExecutor()
    _tasks: Dict[str, Future] = {}


def _submit(func, *args, **kwargs):  # type: ignore[no-untyped-def]
    """Submit a callable to the underlying executor."""

    if GEVENT_AVAILABLE:
        return _executor.spawn(func, *args, **kwargs)
    return _executor.submit(func, *args, **kwargs)


@celery_app.task
def example_task(x: int, y: int) -> int:
    """Add two numbers together.

    Parameters
    ----------
    x : int
        First number.
    y : int
        Second number.

    Returns
    -------
    int
        Sum of ``x`` and ``y``.
    """
    return x + y


def _run_example_spider() -> str:
    """Run the example Scrapy spider and persist results."""

    try:
        from business_intel_scraper.backend.db.utils import init_db, save_companies
    except Exception:  # pragma: no cover - database optional
        init_db = save_companies = None  # type: ignore

    items = run_spider_task("example")

    if init_db and save_companies:
        try:
            init_db()
            save_companies(item.get("url", "") for item in items)
        except Exception:  # pragma: no cover - database failure
            pass

    return "scraping complete"


def launch_scraping_task() -> str:
    """Launch a background scraping task.

    Returns
    -------
    str
        Identifier of the launched task.
    """

    task_id = str(uuid.uuid4())
    future = _submit(_run_example_spider)
    _tasks[task_id] = future
    return task_id


def get_task_status(task_id: str) -> str:
    """Return the current status of a task."""

    future = _tasks.get(task_id)
    if future is None:
        return "not_found"
    if GEVENT_AVAILABLE:
        if future.ready():
            return "completed"
    else:
        if isinstance(future, Future) and future.done():
            return "completed"
    return "running"


@celery_app.task
def run_spider_task(
    spider: str = "example", html: str | None = None
) -> list[dict[str, str]]:
<<<<<<< HEAD
=======

>>>>>>> 90a6aef6
    """Run a Scrapy spider.

    Parameters
    ----------
    spider_name : str, optional
        Name of the spider to run. Only ``"example"`` is supported.
    **kwargs : object
        Additional arguments passed to the spider. Currently only ``html`` is
        recognised and used when provided.

    Returns
    -------
    list[dict[str, str]]
        Items scraped by the spider.
    """
    from importlib import import_module

    if spider_name != "example":
        raise ValueError(f"Unknown spider '{spider_name}'")

    try:
        module = import_module("business_intel_scraper.backend.crawlers.spider")
        spider_cls = getattr(module, "ExampleSpider")
    except Exception:  # pragma: no cover - unexpected import failure
        return []

    html = kwargs.get("html")

    if html is not None:
        spider_instance = spider_cls()
        response = TextResponse(url="https://example.com", body=html.encode("utf-8"))
        item = spider_instance.parse(response)
        return [dict(item)]

    items: list[dict[str, str]] = []
    process = CrawlerProcess(settings={"LOG_ENABLED": False})

    def _collect(item: dict) -> None:
        items.append(dict(item))

    process.crawl(spider_cls)
    for crawler in process.crawlers:
        crawler.signals.connect(_collect, signal="item_scraped")
    process.start(stop_after_crawl=True)

    return items


@celery_app.task
def spiderfoot_scan(domain: str) -> dict[str, str]:
    """Run SpiderFoot OSINT scan.

    Parameters
    ----------
    domain : str
        Domain to investigate.

    Returns
    -------
    dict[str, str]
        Results from :func:`run_spiderfoot`.
    """

    return run_spiderfoot(domain)<|MERGE_RESOLUTION|>--- conflicted
+++ resolved
@@ -164,10 +164,7 @@
 def run_spider_task(
     spider: str = "example", html: str | None = None
 ) -> list[dict[str, str]]:
-<<<<<<< HEAD
-=======
-
->>>>>>> 90a6aef6
+
     """Run a Scrapy spider.
 
     Parameters
