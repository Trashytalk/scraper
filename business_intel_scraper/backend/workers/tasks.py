--- conflicted
+++ resolved
@@ -165,10 +165,7 @@
 def run_spider_task(
     spider: str = "example", html: str | None = None
 ) -> list[dict[str, str]]:
-<<<<<<< HEAD
-=======
-
->>>>>>> 90c3831c
+
     """Run a Scrapy spider.
 
     Parameters
