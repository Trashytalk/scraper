"""Background task worker using Celery."""

from __future__ import annotations

import uuid
import time
from concurrent.futures import Future, ThreadPoolExecutor
from typing import Dict
import time

try:
    from gevent.pool import Pool
    from gevent import sleep as async_sleep

    GEVENT_AVAILABLE = True
except ModuleNotFoundError:  # pragma: no cover - optional dependency
    Pool = None  # type: ignore
    async_sleep = time.sleep  # type: ignore
    GEVENT_AVAILABLE = False
from business_intel_scraper.backend.osint.integrations import run_spiderfoot

try:
    from celery import Celery
except ModuleNotFoundError:  # pragma: no cover - optional dependency

    from typing import Callable, TypeVar, Any

    F = TypeVar("F", bound=Callable[..., Any])

    class Celery:  # type: ignore
        """Fallback Celery replacement."""

        def __init__(self, *args: object, **kwargs: object) -> None:
            pass

        def config_from_object(self, *args: object, **kwargs: object) -> None:
            return None

        def task(self, func: F) -> F:  # type: ignore[no-untyped-def]
            return func


celery_app = Celery("business_intel_scraper")

try:  # pragma: no cover - optional dependency
    celery_app.config_from_object(
        "business_intel_scraper.backend.workers.celery_config", namespace="CELERY"
    )
except ModuleNotFoundError:
    pass


try:
    from scrapy.crawler import CrawlerProcess
    from scrapy.http import TextResponse
except ModuleNotFoundError:  # pragma: no cover - optional dependency

    class CrawlerProcess:  # type: ignore
        """Fallback when Scrapy is not installed."""

        def __init__(self, *args: object, **kwargs: object) -> None:
            raise RuntimeError("Scrapy is required to run this task")

    class TextResponse:  # type: ignore[no-redef]
        def __init__(
            self, *args: object, **kwargs: object
        ) -> None:  # pragma: no cover - simple stub
            pass


# In the test environment Celery may not be installed. To provide basic
# asynchronous behaviour without requiring external services we also manage
# an executor and in-memory task registry. If ``gevent`` is available we use a
# greenlet pool for lightweight concurrency, otherwise a ``ThreadPoolExecutor``
# is used. Each launched task is tracked by a UUID so the API can query its
# status.

if GEVENT_AVAILABLE:
    _executor = Pool()
    _tasks: Dict[str, object] = {}
else:  # pragma: no cover - fallback when gevent is missing
    _executor = ThreadPoolExecutor()
    _tasks: Dict[str, Future] = {}


def _submit(func, *args, **kwargs):  # type: ignore[no-untyped-def]
    """Submit a callable to the underlying executor."""

    if GEVENT_AVAILABLE:
        return _executor.spawn(func, *args, **kwargs)
    return _executor.submit(func, *args, **kwargs)


@celery_app.task
def example_task(x: int, y: int) -> int:
    """Add two numbers together.

    Parameters
    ----------
    x : int
        First number.
    y : int
        Second number.

    Returns
    -------
    int
        Sum of ``x`` and ``y``.
    """
    return x + y


def _run_example_spider() -> str:
    """Run the example Scrapy spider and persist results."""

    try:
        from business_intel_scraper.backend.db.utils import init_db, save_companies
    except Exception:  # pragma: no cover - database optional
        init_db = save_companies = None  # type: ignore

    items = run_spider_task("example")

    if init_db and save_companies:
        try:
            init_db()
            from business_intel_scraper.backend.db.pipeline import normalize_names

            names = normalize_names(item.get("url", "") for item in items)
            save_companies(names)
        except Exception:  # pragma: no cover - database failure
            pass

    return "scraping complete"


def launch_scraping_task() -> str:
    """Launch a background scraping task.

    Returns
    -------
    str
        Identifier of the launched task.
    """

    task_id = str(uuid.uuid4())
    future = _submit(_run_example_spider)
    _tasks[task_id] = future
    return task_id


def get_task_status(task_id: str) -> str:
    """Return the current status of a task."""

    future = _tasks.get(task_id)
    if future is None:
        return "not_found"
    if GEVENT_AVAILABLE:
        if future.ready():
            return "completed"
    else:
        if isinstance(future, Future) and future.done():
            return "completed"
    return "running"


@celery_app.task
def run_spider_task(
    spider: str = "example", html: str | None = None
) -> list[dict[str, str]]:
<<<<<<< HEAD
=======

>>>>>>> bc34341e
    """Run a Scrapy spider.

    Parameters
    ----------
    spider_name : str, optional
        Name of the spider to run. Only ``"example"`` is supported.
    **kwargs : object
        Additional arguments passed to the spider. Currently only ``html`` is
        recognised and used when provided.

    Returns
    -------
    list[dict[str, str]]
        Items scraped by the spider.
    """
    from importlib import import_module

    if spider_name != "example":
        raise ValueError(f"Unknown spider '{spider_name}'")

    try:
        module = import_module("business_intel_scraper.backend.crawlers.spider")
        spider_cls = getattr(module, "ExampleSpider")
    except Exception:  # pragma: no cover - unexpected import failure
        return []

    html = kwargs.get("html")

    if html is not None:
        spider_instance = spider_cls()
        response = TextResponse(url="https://example.com", body=html.encode("utf-8"))
        item = spider_instance.parse(response)
        return [dict(item)]

    items: list[dict[str, str]] = []
    process = CrawlerProcess(settings={"LOG_ENABLED": False})

    def _collect(item: dict) -> None:
        items.append(dict(item))

    process.crawl(spider_cls)
    for crawler in process.crawlers:
        crawler.signals.connect(_collect, signal="item_scraped")
    process.start(stop_after_crawl=True)

    return items


@celery_app.task
def spiderfoot_scan(domain: str) -> dict[str, str]:
    """Run SpiderFoot OSINT scan.

    Parameters
    ----------
    domain : str
        Domain to investigate.

    Returns
    -------
    dict[str, str]
        Results from :func:`run_spiderfoot`.
    """

    return run_spiderfoot(domain)


@celery_app.task
def theharvester_scan(domain: str) -> dict[str, str]:
    """Run TheHarvester OSINT scan.

    Parameters
    ----------
    domain : str
        Domain to investigate.

    Returns
    -------
    dict[str, str]
        Results from :func:`run_theharvester`.
    """

    return run_theharvester(domain)


def queue_spiderfoot_scan(
    domain: str, *, queue: str | None = None, countdown: int | None = None
) -> str:
    """Queue :func:`spiderfoot_scan` via Celery.

    Parameters
    ----------
    domain : str
        Domain to scan.
    queue : str, optional
        Celery queue name. Defaults to the configured default queue.
    countdown : int, optional
        Delay in seconds before the task executes.

    Returns
    -------
    str
        Identifier of the queued task.
    """

    options = {}
    if queue is not None:
        options["queue"] = queue
    if countdown is not None:
        options["countdown"] = countdown
    result = spiderfoot_scan.apply_async(args=[domain], **options)
    return result.id


def queue_theharvester_scan(
    domain: str, *, queue: str | None = None, countdown: int | None = None
) -> str:
    """Queue :func:`theharvester_scan` via Celery.

    Parameters
    ----------
    domain : str
        Domain to scan.
    queue : str, optional
        Celery queue name. Defaults to the configured default queue.
    countdown : int, optional
        Delay in seconds before the task executes.

    Returns
    -------
    str
        Identifier of the queued task.
    """

    options = {}
    if queue is not None:
        options["queue"] = queue
    if countdown is not None:
        options["countdown"] = countdown
    result = theharvester_scan.apply_async(args=[domain], **options)
    return result.id<|MERGE_RESOLUTION|>--- conflicted
+++ resolved
@@ -167,10 +167,7 @@
 def run_spider_task(
     spider: str = "example", html: str | None = None
 ) -> list[dict[str, str]]:
-<<<<<<< HEAD
-=======
-
->>>>>>> bc34341e
+
     """Run a Scrapy spider.
 
     Parameters
