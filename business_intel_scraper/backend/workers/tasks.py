--- conflicted
+++ resolved
@@ -57,7 +57,6 @@
 
 
 @celery_app.task
-<<<<<<< HEAD
 def run_spider_task(spider: str = "example", html: str | None = None) -> list[dict[str, str]]:
     """Run a Scrapy spider.
 
@@ -102,7 +101,7 @@
     process.start(stop_after_crawl=True)
 
     return items
-=======
+
 def spiderfoot_scan(domain: str) -> dict[str, str]:
     """Run SpiderFoot OSINT scan.
 
@@ -117,5 +116,4 @@
         Results from :func:`run_spiderfoot`.
     """
 
-    return run_spiderfoot(domain)
->>>>>>> a915ed48
+    return run_spiderfoot(domain)