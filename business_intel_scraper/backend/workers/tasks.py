--- conflicted
+++ resolved
@@ -18,7 +18,6 @@
     async_sleep = time.sleep  # type: ignore
     GEVENT_AVAILABLE = False
 from business_intel_scraper.backend.osint.integrations import run_spiderfoot
-<<<<<<< HEAD
 from business_intel_scraper.backend.db.utils import (
     Base,  # noqa: F401
     ENGINE,  # noqa: F401
@@ -26,9 +25,7 @@
     init_db,  # noqa: F401
     save_companies,  # noqa: F401
 )
-from business_intel_scraper.backend.db.models import Company  # noqa: F401
-=======
->>>>>>> 72156d76
+
 
 try:
     from celery import Celery
@@ -184,10 +181,7 @@
 def run_spider_task(
     spider: str = "example", html: str | None = None
 ) -> list[dict[str, str]]:
-<<<<<<< HEAD
-=======
-
->>>>>>> 72156d76
+
     """Run a Scrapy spider.
 
     Parameters
