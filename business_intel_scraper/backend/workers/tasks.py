"""Background task worker using Celery."""

from __future__ import annotations

import uuid
import time
from concurrent.futures import Future, ThreadPoolExecutor
from typing import Dict
import time

try:
    from gevent.pool import Pool
    from gevent import sleep as async_sleep

    GEVENT_AVAILABLE = True
except ModuleNotFoundError:  # pragma: no cover - optional dependency
    Pool = None  # type: ignore
    async_sleep = time.sleep  # type: ignore
    GEVENT_AVAILABLE = False
from business_intel_scraper.backend.osint.integrations import run_spiderfoot
<<<<<<< HEAD
from business_intel_scraper.backend.nlp import pipeline
from business_intel_scraper.backend.geo.processing import geocode_addresses
=======
from business_intel_scraper.backend.db.utils import (
    Base,  # noqa: F401
    ENGINE,  # noqa: F401
    SessionLocal,  # noqa: F401
    init_db,  # noqa: F401
    save_companies,  # noqa: F401
)

>>>>>>> 28baa25a

try:
    from celery import Celery
except ModuleNotFoundError:  # pragma: no cover - optional dependency

    from typing import Callable, TypeVar, Any

    F = TypeVar("F", bound=Callable[..., Any])

    class Celery:  # type: ignore
        """Fallback Celery replacement."""

        def __init__(self, *args: object, **kwargs: object) -> None:
            pass

        def config_from_object(self, *args: object, **kwargs: object) -> None:
            return None

        def task(self, func: F) -> F:  # type: ignore[no-untyped-def]
            return func


celery_app = Celery("business_intel_scraper")

try:  # pragma: no cover - optional dependency
    celery_app.config_from_object(
        "business_intel_scraper.backend.workers.celery_config", namespace="CELERY"
    )
except ModuleNotFoundError:
    pass


try:
    from scrapy.crawler import CrawlerProcess
    from scrapy.http import TextResponse
except ModuleNotFoundError:  # pragma: no cover - optional dependency

    class CrawlerProcess:  # type: ignore
        """Fallback when Scrapy is not installed."""

        def __init__(self, *args: object, **kwargs: object) -> None:
            raise RuntimeError("Scrapy is required to run this task")

    class TextResponse:  # type: ignore[no-redef]
        def __init__(
            self, *args: object, **kwargs: object
        ) -> None:  # pragma: no cover - simple stub
            pass


# In the test environment Celery may not be installed. To provide basic
# asynchronous behaviour without requiring external services we also manage
# an executor and in-memory task registry. If ``gevent`` is available we use a
# greenlet pool for lightweight concurrency, otherwise a ``ThreadPoolExecutor``
# is used. Each launched task is tracked by a UUID so the API can query its
# status.

if GEVENT_AVAILABLE:
    _executor = Pool()
    _tasks: Dict[str, object] = {}
else:  # pragma: no cover - fallback when gevent is missing
    _executor = ThreadPoolExecutor()
    _tasks: Dict[str, Future] = {}


def _submit(func, *args, **kwargs):  # type: ignore[no-untyped-def]
    """Submit a callable to the underlying executor."""

    if GEVENT_AVAILABLE:
        return _executor.spawn(func, *args, **kwargs)
    return _executor.submit(func, *args, **kwargs)


@celery_app.task
def example_task(x: int, y: int) -> int:
    """Add two numbers together.

    Parameters
    ----------
    x : int
        First number.
    y : int
        Second number.

    Returns
    -------
    int
        Sum of ``x`` and ``y``.
    """
    return x + y


from ..audit.logger import log_job_start, log_job_finish, log_job_error


def _run_example_spider(job_id: str) -> str:
    """Run the example Scrapy spider and persist results."""

    try:
        from business_intel_scraper.backend.db.utils import init_db, save_companies
    except Exception:  # pragma: no cover - database optional
        init_db = save_companies = None  # type: ignore

    log_job_start(job_id)
    try:
        items = run_spider_task("example")
    except Exception as exc:  # pragma: no cover - unexpected spider error
        log_job_error(job_id, str(exc))
        raise

    if init_db and save_companies:
        try:
            init_db()
            save_companies(item.get("url", "") for item in items)
        except Exception as exc:  # pragma: no cover - database failure
            log_job_error(job_id, f"db error: {exc}")

    log_job_finish(job_id)
    return "scraping complete"


def launch_scraping_task() -> str:
    """Launch a background scraping task.

    Returns
    -------
    str
        Identifier of the launched task.
    """

    task_id = str(uuid.uuid4())
    future = _submit(_run_example_spider, task_id)
    _tasks[task_id] = future
    return task_id


def get_task_status(task_id: str) -> str:
    """Return the current status of a task."""

    future = _tasks.get(task_id)
    if future is None:
        return "not_found"
    if GEVENT_AVAILABLE:
        if future.ready():
            return "completed"
    else:
        if isinstance(future, Future) and future.done():
            return "completed"
    return "running"


@celery_app.task
def run_spider_task(
    spider: str = "example", html: str | None = None
) -> list[dict[str, str]]:
<<<<<<< HEAD
=======

>>>>>>> 28baa25a
    """Run a Scrapy spider.

    Parameters
    ----------
    spider_name : str, optional
        Name of the spider to run. Only ``"example"`` is supported.
    **kwargs : object
        Additional arguments passed to the spider. Currently only ``html`` is
        recognised and used when provided.

    Returns
    -------
    list[dict[str, str]]
        Items scraped by the spider.
    """
    from importlib import import_module

    if spider_name != "example":
        raise ValueError(f"Unknown spider '{spider_name}'")

    try:
        module = import_module("business_intel_scraper.backend.crawlers.spider")
        spider_cls = getattr(module, "ExampleSpider")
    except Exception:  # pragma: no cover - unexpected import failure
        return []

    html = kwargs.get("html")

    if html is not None:
        spider_instance = spider_cls()
        response = TextResponse(url="https://example.com", body=html.encode("utf-8"))
        item = spider_instance.parse(response)
        return [dict(item)]

    items: list[dict[str, str]] = []
    process = CrawlerProcess(settings={"LOG_ENABLED": False})

    def _collect(item: dict) -> None:
        items.append(dict(item))

    process.crawl(spider_cls)
    for crawler in process.crawlers:
        crawler.signals.connect(_collect, signal="item_scraped")
    process.start(stop_after_crawl=True)

    return items


@celery_app.task
def spiderfoot_scan(domain: str) -> dict[str, str]:
    """Run SpiderFoot OSINT scan.

    Parameters
    ----------
    domain : str
        Domain to investigate.

    Returns
    -------
    dict[str, str]
        Results from :func:`run_spiderfoot`.
    """

    return run_spiderfoot(domain)


@celery_app.task
<<<<<<< HEAD
def preprocess_texts(texts: list[str]) -> list[str]:
    """Clean and normalize raw text strings asynchronously."""

    return pipeline.preprocess(texts)


@celery_app.task
def extract_entities_task(texts: list[str]) -> list[str]:
    """Extract named entities from ``texts`` asynchronously."""

    return pipeline.extract_entities(texts)


@celery_app.task
def geocode_task(addresses: list[str]) -> list[tuple[str, float | None, float | None]]:
    """Geocode ``addresses`` using the built-in helper."""

    return geocode_addresses(addresses)
=======
def theharvester_scan(domain: str) -> dict[str, str]:
    """Run TheHarvester OSINT scan.

    Parameters
    ----------
    domain : str
        Domain to investigate.

    Returns
    -------
    dict[str, str]
        Results from :func:`run_theharvester`.
    """

    return run_theharvester(domain)


def queue_spiderfoot_scan(
    domain: str, *, queue: str | None = None, countdown: int | None = None
) -> str:
    """Queue :func:`spiderfoot_scan` via Celery.

    Parameters
    ----------
    domain : str
        Domain to scan.
    queue : str, optional
        Celery queue name. Defaults to the configured default queue.
    countdown : int, optional
        Delay in seconds before the task executes.

    Returns
    -------
    str
        Identifier of the queued task.
    """

    options = {}
    if queue is not None:
        options["queue"] = queue
    if countdown is not None:
        options["countdown"] = countdown
    result = spiderfoot_scan.apply_async(args=[domain], **options)
    return result.id


def queue_theharvester_scan(
    domain: str, *, queue: str | None = None, countdown: int | None = None
) -> str:
    """Queue :func:`theharvester_scan` via Celery.

    Parameters
    ----------
    domain : str
        Domain to scan.
    queue : str, optional
        Celery queue name. Defaults to the configured default queue.
    countdown : int, optional
        Delay in seconds before the task executes.

    Returns
    -------
    str
        Identifier of the queued task.
    """

    options = {}
    if queue is not None:
        options["queue"] = queue
    if countdown is not None:
        options["countdown"] = countdown
    result = theharvester_scan.apply_async(args=[domain], **options)
    return result.id
>>>>>>> 28baa25a
<|MERGE_RESOLUTION|>--- conflicted
+++ resolved
@@ -18,19 +18,9 @@
     async_sleep = time.sleep  # type: ignore
     GEVENT_AVAILABLE = False
 from business_intel_scraper.backend.osint.integrations import run_spiderfoot
-<<<<<<< HEAD
 from business_intel_scraper.backend.nlp import pipeline
 from business_intel_scraper.backend.geo.processing import geocode_addresses
-=======
-from business_intel_scraper.backend.db.utils import (
-    Base,  # noqa: F401
-    ENGINE,  # noqa: F401
-    SessionLocal,  # noqa: F401
-    init_db,  # noqa: F401
-    save_companies,  # noqa: F401
-)
-
->>>>>>> 28baa25a
+
 
 try:
     from celery import Celery
@@ -186,10 +176,7 @@
 def run_spider_task(
     spider: str = "example", html: str | None = None
 ) -> list[dict[str, str]]:
-<<<<<<< HEAD
-=======
-
->>>>>>> 28baa25a
+
     """Run a Scrapy spider.
 
     Parameters
@@ -257,7 +244,6 @@
 
 
 @celery_app.task
-<<<<<<< HEAD
 def preprocess_texts(texts: list[str]) -> list[str]:
     """Clean and normalize raw text strings asynchronously."""
 
@@ -276,7 +262,7 @@
     """Geocode ``addresses`` using the built-in helper."""
 
     return geocode_addresses(addresses)
-=======
+
 def theharvester_scan(domain: str) -> dict[str, str]:
     """Run TheHarvester OSINT scan.
 
@@ -349,5 +335,4 @@
     if countdown is not None:
         options["countdown"] = countdown
     result = theharvester_scan.apply_async(args=[domain], **options)
-    return result.id
->>>>>>> 28baa25a
+    return result.id