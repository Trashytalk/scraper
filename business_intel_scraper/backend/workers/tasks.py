--- conflicted
+++ resolved
@@ -17,23 +17,7 @@
     Pool = None  # type: ignore
     async_sleep = time.sleep  # type: ignore
     GEVENT_AVAILABLE = False
-<<<<<<< HEAD
 from business_intel_scraper.backend.osint.integrations import run_spiderfoot
-
-=======
-from business_intel_scraper.backend.osint.integrations import (
-    run_spiderfoot,
-    run_theharvester,
-)
-from business_intel_scraper.backend.db.utils import (
-    Base,
-    ENGINE,
-    SessionLocal,
-    init_db,
-    save_companies,
-)
-from business_intel_scraper.backend.db.models import Company
->>>>>>> b651c8f4
 
 
 try:
@@ -181,10 +165,7 @@
 def run_spider_task(
     spider: str = "example", html: str | None = None
 ) -> list[dict[str, str]]:
-<<<<<<< HEAD
-=======
-
->>>>>>> b651c8f4
+
     """Run a Scrapy spider.
 
     Parameters
