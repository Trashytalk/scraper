--- conflicted
+++ resolved
@@ -4,11 +4,8 @@
 
 from typing import Callable, TypeVar, Any
 
-<<<<<<< HEAD
 from settings import settings
-=======
-from business_intel_scraper.settings import settings
->>>>>>> bf76acc3
+
 
 try:
     from celery import Celery
