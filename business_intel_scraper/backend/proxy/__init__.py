--- conflicted
+++ resolved
@@ -1,28 +1,14 @@
 """Proxy utilities package."""
 
 from .manager import ProxyManager
-<<<<<<< HEAD
 from .provider import ProxyProvider, DummyProxyProvider, APIProxyProvider
 from .proxy_manager import ProxyPoolManager
-=======
-from .provider import (
-    ProxyProvider,
-    DummyProxyProvider,
-    APIProxyProvider,
-    fetch_fresh_proxy,
-    fetch_fresh_proxies,
-)
->>>>>>> 0d0fb8ce
+
 
 __all__ = [
     "ProxyManager",
     "ProxyProvider",
     "DummyProxyProvider",
     "APIProxyProvider",
-<<<<<<< HEAD
     "ProxyPoolManager",
-=======
-    "fetch_fresh_proxy",
-    "fetch_fresh_proxies",
->>>>>>> 0d0fb8ce
 ]