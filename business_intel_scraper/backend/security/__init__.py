--- conflicted
+++ resolved
@@ -7,16 +7,12 @@
     get_role_from_token,
     require_role,
 )
-<<<<<<< HEAD
 from .captcha import (
     CaptchaSolver,
     HTTPCaptchaSolver,
     TwoCaptchaSolver,
     solve_captcha,
 )
-=======
-from .captcha import CaptchaSolver, TwoCaptchaSolver, solve_captcha
->>>>>>> 926ca057
 from .rate_limit import RateLimitMiddleware
 
 __all__ = [
