--- conflicted
+++ resolved
@@ -7,16 +7,8 @@
     get_role_from_token,
     require_role,
 )
-<<<<<<< HEAD
 from .captcha import CaptchaSolver, solve_captcha
-=======
-from .captcha import (
-    CaptchaSolver,
-    HTTPCaptchaSolver,
-    TwoCaptchaSolver,
-    solve_captcha,
-)
->>>>>>> 2f162608
+
 from .rate_limit import RateLimitMiddleware
 
 __all__ = [
