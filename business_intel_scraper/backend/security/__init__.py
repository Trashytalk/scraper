--- conflicted
+++ resolved
@@ -1,6 +1,5 @@
 """Security utilities and placeholders."""
 
-<<<<<<< HEAD
 from .auth import (
     verify_token,
     require_token,
@@ -8,21 +7,15 @@
     get_role_from_token,
     require_role,
 )
-=======
-from .auth import verify_token
->>>>>>> f067136c
 from .captcha import CaptchaSolver, HTTPCaptchaSolver, solve_captcha
 from .rate_limit import RateLimitMiddleware
 
 __all__ = [
     "verify_token",
-<<<<<<< HEAD
     "require_token",
     "create_token",
     "get_role_from_token",
     "require_role",
-=======
->>>>>>> f067136c
     "solve_captcha",
     "CaptchaSolver",
     "HTTPCaptchaSolver",
