"""Authentication helpers used in tests."""

from __future__ import annotations

from typing import Any

<<<<<<< HEAD
import jwt
from fastapi import Depends, HTTPException, status
from fastapi.security import HTTPAuthorizationCredentials, HTTPBearer

=======
>>>>>>> c61b82cb

def verify_token(token: str) -> bool:
    """Validate a JSON Web Token using ``PyJWT``.

    The token's signature, expiration (``exp`` claim) and optional ``aud``/``iss``
    claims are verified. Validation settings can be controlled via the following
    environment variables:

    ``JWT_SECRET``
        Secret key used for signature verification. Defaults to ``"secret"``.

    ``JWT_ALGORITHM``
        Algorithm to use when verifying the signature. Defaults to ``"HS256"``.

    ``JWT_AUDIENCE`` and ``JWT_ISSUER``
        Optional values to validate ``aud`` and ``iss`` claims respectively.

    Parameters
    ----------
    token : str
        Encoded JWT string.

    Returns
    -------
    bool
        ``True`` if the token is valid, ``False`` otherwise.
    """

<<<<<<< HEAD
    secret = os.getenv("JWT_SECRET", "secret")
    algorithm = os.getenv("JWT_ALGORITHM", "HS256")
    audience = os.getenv("JWT_AUDIENCE")
    issuer = os.getenv("JWT_ISSUER")

    options: dict[str, Any] = {"verify_aud": audience is not None, "verify_exp": True}

    try:
        jwt.decode(
            token,
            secret,
            algorithms=[algorithm],
            audience=audience,
            issuer=issuer,
            options=options,
        )
    except jwt.PyJWTError:
        return False
    return True


# FastAPI dependency ---------------------------------------------------------

bearer_scheme = HTTPBearer()


def require_token(
    credentials: HTTPAuthorizationCredentials = Depends(bearer_scheme),
) -> str:
    """FastAPI dependency to enforce JWT-based authentication.

    Parameters
    ----------
    credentials : HTTPAuthorizationCredentials
        Parsed ``Authorization`` header provided by the client.

    Returns
    -------
    str
        The validated token string.

    Raises
    ------
    HTTPException
        If the token is missing or fails verification.
    """

    token = credentials.credentials
    if not verify_token(token):
        raise HTTPException(status_code=status.HTTP_401_UNAUTHORIZED, detail="Invalid token")
    return token
=======
    # For the test suite token verification is simplified

def verify_token(token: str) -> bool:
    """Basic token validation used in tests."""

    return bool(token)
>>>>>>> c61b82cb
<|MERGE_RESOLUTION|>--- conflicted
+++ resolved
@@ -4,13 +4,10 @@
 
 from typing import Any
 
-<<<<<<< HEAD
 import jwt
 from fastapi import Depends, HTTPException, status
 from fastapi.security import HTTPAuthorizationCredentials, HTTPBearer
 
-=======
->>>>>>> c61b82cb
 
 def verify_token(token: str) -> bool:
     """Validate a JSON Web Token using ``PyJWT``.
@@ -39,7 +36,6 @@
         ``True`` if the token is valid, ``False`` otherwise.
     """
 
-<<<<<<< HEAD
     secret = os.getenv("JWT_SECRET", "secret")
     algorithm = os.getenv("JWT_ALGORITHM", "HS256")
     audience = os.getenv("JWT_AUDIENCE")
@@ -91,11 +87,10 @@
     if not verify_token(token):
         raise HTTPException(status_code=status.HTTP_401_UNAUTHORIZED, detail="Invalid token")
     return token
-=======
+
     # For the test suite token verification is simplified
 
 def verify_token(token: str) -> bool:
     """Basic token validation used in tests."""
 
     return bool(token)
->>>>>>> c61b82cb
