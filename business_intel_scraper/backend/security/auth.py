--- conflicted
+++ resolved
@@ -2,7 +2,6 @@
 
 from __future__ import annotations
 
-<<<<<<< HEAD
 from typing import Any
 
 
@@ -34,10 +33,8 @@
     """
 
     # For the test suite token verification is simplified
-=======
 
 def verify_token(token: str) -> bool:
     """Basic token validation used in tests."""
 
->>>>>>> 73ac91ce
     return bool(token)