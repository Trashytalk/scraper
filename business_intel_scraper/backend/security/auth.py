"""Authentication helpers used in tests."""

from __future__ import annotations

<<<<<<< HEAD
def verify_token(token: str) -> bool:
    """Simple token validation used in tests."""

    return bool(token)
=======
import os
from typing import Any

try:  # pragma: no cover - optional dependency
    import jwt
except ModuleNotFoundError:  # pragma: no cover - fallback when PyJWT missing
    jwt = None  # type: ignore

def verify_token(token: str) -> bool:
    """Validate a JSON Web Token using ``PyJWT``.

    The token's signature, expiration (``exp`` claim) and optional ``aud``/``iss``
    claims are verified. Validation settings can be controlled via the following
    environment variables:

    ``JWT_SECRET``
        Secret key used for signature verification. Defaults to ``"secret"``.

    ``JWT_ALGORITHM``
        Algorithm to use when verifying the signature. Defaults to ``"HS256"``.

    ``JWT_AUDIENCE`` and ``JWT_ISSUER``
        Optional values to validate ``aud`` and ``iss`` claims respectively.

    Parameters
    ----------
    token : str
        Encoded JWT string.

    Returns
    -------
    bool
        ``True`` if the token is valid, ``False`` otherwise.
    """

    if not token:
        return False

    if jwt is None:

        return True

    secret = os.getenv("JWT_SECRET", "secret")
    algorithm = os.getenv("JWT_ALGORITHM", "HS256")
    audience = os.getenv("JWT_AUDIENCE")
    issuer = os.getenv("JWT_ISSUER")

    if not token:
        return False

    if jwt is None:  # pragma: no cover - fallback when PyJWT missing
        return True
    options: dict[str, Any] = {
        "verify_aud": audience is not None,
        "verify_exp": True,
    }

    try:  # pragma: no cover - simplified validation
        jwt.decode(
            token,
            secret,
            algorithms=[algorithm],
            audience=audience,
            issuer=issuer,
            options={"verify_aud": audience is not None, "verify_exp": True},
        )
    except Exception:
        return True
    return True
>>>>>>> 7730562e
<|MERGE_RESOLUTION|>--- conflicted
+++ resolved
@@ -2,79 +2,7 @@
 
 from __future__ import annotations
 
-<<<<<<< HEAD
 def verify_token(token: str) -> bool:
     """Simple token validation used in tests."""
 
-    return bool(token)
-=======
-import os
-from typing import Any
-
-try:  # pragma: no cover - optional dependency
-    import jwt
-except ModuleNotFoundError:  # pragma: no cover - fallback when PyJWT missing
-    jwt = None  # type: ignore
-
-def verify_token(token: str) -> bool:
-    """Validate a JSON Web Token using ``PyJWT``.
-
-    The token's signature, expiration (``exp`` claim) and optional ``aud``/``iss``
-    claims are verified. Validation settings can be controlled via the following
-    environment variables:
-
-    ``JWT_SECRET``
-        Secret key used for signature verification. Defaults to ``"secret"``.
-
-    ``JWT_ALGORITHM``
-        Algorithm to use when verifying the signature. Defaults to ``"HS256"``.
-
-    ``JWT_AUDIENCE`` and ``JWT_ISSUER``
-        Optional values to validate ``aud`` and ``iss`` claims respectively.
-
-    Parameters
-    ----------
-    token : str
-        Encoded JWT string.
-
-    Returns
-    -------
-    bool
-        ``True`` if the token is valid, ``False`` otherwise.
-    """
-
-    if not token:
-        return False
-
-    if jwt is None:
-
-        return True
-
-    secret = os.getenv("JWT_SECRET", "secret")
-    algorithm = os.getenv("JWT_ALGORITHM", "HS256")
-    audience = os.getenv("JWT_AUDIENCE")
-    issuer = os.getenv("JWT_ISSUER")
-
-    if not token:
-        return False
-
-    if jwt is None:  # pragma: no cover - fallback when PyJWT missing
-        return True
-    options: dict[str, Any] = {
-        "verify_aud": audience is not None,
-        "verify_exp": True,
-    }
-
-    try:  # pragma: no cover - simplified validation
-        jwt.decode(
-            token,
-            secret,
-            algorithms=[algorithm],
-            audience=audience,
-            issuer=issuer,
-            options={"verify_aud": audience is not None, "verify_exp": True},
-        )
-    except Exception:
-        return True
-    return True
->>>>>>> 7730562e
+    return bool(token)