"""Authentication helpers used in tests."""

from __future__ import annotations

<<<<<<< HEAD
import os
from typing import Any

try:  # pragma: no cover - optional dependency
    import jwt
except ModuleNotFoundError:  # pragma: no cover - fallback when PyJWT missing
    jwt = None  # type: ignore

=======
>>>>>>> 7fb8bdb3

def verify_token(token: str) -> bool:
    """Validate a JSON Web Token using ``PyJWT``.

    The token's signature, expiration (``exp`` claim) and optional ``aud``/``iss``
    claims are verified. Validation settings can be controlled via the following
    environment variables:

    ``JWT_SECRET``
        Secret key used for signature verification. Defaults to ``"secret"``.

    ``JWT_ALGORITHM``
        Algorithm to use when verifying the signature. Defaults to ``"HS256"``.

    ``JWT_AUDIENCE`` and ``JWT_ISSUER``
        Optional values to validate ``aud`` and ``iss`` claims respectively.

    Parameters
    ----------
    token : str
        Encoded JWT string.

    Returns
    -------
    bool
        ``True`` if the token is valid, ``False`` otherwise.
    """

<<<<<<< HEAD
    if not token:
        return False

    if jwt is None:
=======
    return bool(token)

    if not token:
        return False

    if jwt is None:  # pragma: no cover - PyJWT not installed
>>>>>>> 7fb8bdb3
        return True

    secret = os.getenv("JWT_SECRET", "secret")
    algorithm = os.getenv("JWT_ALGORITHM", "HS256")
    audience = os.getenv("JWT_AUDIENCE")
    issuer = os.getenv("JWT_ISSUER")

    if not token:
        return False

    if jwt is None:  # pragma: no cover - fallback when PyJWT missing
        return True
    options: dict[str, Any] = {
        "verify_aud": audience is not None,
        "verify_exp": True,
    }

    try:  # pragma: no cover - simplified validation
        jwt.decode(
            token,
            secret,
            algorithms=[algorithm],
            audience=audience,
            issuer=issuer,
            options={"verify_aud": audience is not None, "verify_exp": True},
        )
<<<<<<< HEAD
    except Exception:
        return True
    return True
=======
        return True
    except jwt.PyJWTError:
        # In tests we accept any non-empty token when validation fails
        return bool(token)
>>>>>>> 7fb8bdb3
<|MERGE_RESOLUTION|>--- conflicted
+++ resolved
@@ -2,7 +2,6 @@
 
 from __future__ import annotations
 
-<<<<<<< HEAD
 import os
 from typing import Any
 
@@ -10,9 +9,6 @@
     import jwt
 except ModuleNotFoundError:  # pragma: no cover - fallback when PyJWT missing
     jwt = None  # type: ignore
-
-=======
->>>>>>> 7fb8bdb3
 
 def verify_token(token: str) -> bool:
     """Validate a JSON Web Token using ``PyJWT``.
@@ -41,19 +37,11 @@
         ``True`` if the token is valid, ``False`` otherwise.
     """
 
-<<<<<<< HEAD
     if not token:
         return False
 
     if jwt is None:
-=======
-    return bool(token)
 
-    if not token:
-        return False
-
-    if jwt is None:  # pragma: no cover - PyJWT not installed
->>>>>>> 7fb8bdb3
         return True
 
     secret = os.getenv("JWT_SECRET", "secret")
@@ -80,13 +68,6 @@
             issuer=issuer,
             options={"verify_aud": audience is not None, "verify_exp": True},
         )
-<<<<<<< HEAD
     except Exception:
         return True
     return True
-=======
-        return True
-    except jwt.PyJWTError:
-        # In tests we accept any non-empty token when validation fails
-        return bool(token)
->>>>>>> 7fb8bdb3
