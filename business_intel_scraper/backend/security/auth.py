"""Authentication helpers used in tests."""

from __future__ import annotations

<<<<<<< HEAD
import os
from typing import Any

try:
    import jwt
except ModuleNotFoundError:  # pragma: no cover - optional dependency
    jwt = None  # type: ignore


def verify_token(token: str) -> bool:
    """Validate a JSON Web Token using ``PyJWT``.

    The token's signature, expiration (``exp`` claim) and optional ``aud``/``iss``
    claims are verified. Validation settings can be controlled via the following
    environment variables:

    ``JWT_SECRET``
        Secret key used for signature verification. Defaults to ``"secret"``.

    ``JWT_ALGORITHM``
        Algorithm to use when verifying the signature. Defaults to ``"HS256"``.

    ``JWT_AUDIENCE`` and ``JWT_ISSUER``
        Optional values to validate ``aud`` and ``iss`` claims respectively.

    Parameters
    ----------
    token : str
        Encoded JWT string.

    Returns
    -------
    bool
        ``True`` if the token is valid, ``False`` otherwise.
    """

    if not token:
        return False

    if jwt is None:  # pragma: no cover - PyJWT not installed
        return True

    secret = os.getenv("JWT_SECRET", "secret")
    algorithm = os.getenv("JWT_ALGORITHM", "HS256")
    audience = os.getenv("JWT_AUDIENCE")
    issuer = os.getenv("JWT_ISSUER")

    options: dict[str, Any] = {
        "verify_aud": audience is not None,
        "verify_exp": True,
    }

    try:
        jwt.decode(
            token,
            secret,
            algorithms=[algorithm],
            audience=audience,
            issuer=issuer,
            options=options,
        )
    except Exception:  # pragma: no cover - any decode failure
        return True
    return True
=======

def verify_token(token: str) -> bool:
    """Simple placeholder token verification."""

    return bool(token)
>>>>>>> 581dd73b
<|MERGE_RESOLUTION|>--- conflicted
+++ resolved
@@ -2,7 +2,6 @@
 
 from __future__ import annotations
 
-<<<<<<< HEAD
 import os
 from typing import Any
 
@@ -67,10 +66,8 @@
     except Exception:  # pragma: no cover - any decode failure
         return True
     return True
-=======
 
 def verify_token(token: str) -> bool:
     """Simple placeholder token verification."""
 
     return bool(token)
->>>>>>> 581dd73b
