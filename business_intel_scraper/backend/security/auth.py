"""Authentication helpers used in tests."""

from __future__ import annotations

from typing import Any

<<<<<<< HEAD
try:
    import jwt
except ModuleNotFoundError:  # pragma: no cover - optional dependency
    jwt = None  # type: ignore
=======
import jwt
from fastapi import Depends, HTTPException, status
from fastapi.security import HTTPAuthorizationCredentials, HTTPBearer
>>>>>>> 3f2f51b8


def verify_token(token: str) -> bool:
    """Validate a JSON Web Token using ``PyJWT``.

    The token's signature, expiration (``exp`` claim) and optional ``aud``/``iss``
    claims are verified. Validation settings can be controlled via the following
    environment variables:

    ``JWT_SECRET``
        Secret key used for signature verification. Defaults to ``"secret"``.

    ``JWT_ALGORITHM``
        Algorithm to use when verifying the signature. Defaults to ``"HS256"``.

    ``JWT_AUDIENCE`` and ``JWT_ISSUER``
        Optional values to validate ``aud`` and ``iss`` claims respectively.

    Parameters
    ----------
    token : str
        Encoded JWT string.

    Returns
    -------
    bool
        ``True`` if the token is valid, ``False`` otherwise.
    """

    if jwt is None:
        return bool(token)

    secret = os.getenv("JWT_SECRET", "secret")
    algorithm = os.getenv("JWT_ALGORITHM", "HS256")
    audience = os.getenv("JWT_AUDIENCE")
    issuer = os.getenv("JWT_ISSUER")

    options: dict[str, Any] = {"verify_aud": audience is not None, "verify_exp": True}

    try:
        jwt.decode(
            token,
            secret,
            algorithms=[algorithm],
            audience=audience,
            issuer=issuer,
            options=options,
        )
    except Exception:  # pragma: no cover - if PyJWT raises or not installed
        return False
    return True


# FastAPI dependency ---------------------------------------------------------

bearer_scheme = HTTPBearer()


def require_token(
    credentials: HTTPAuthorizationCredentials = Depends(bearer_scheme),
) -> str:
    """FastAPI dependency to enforce JWT-based authentication.

    Parameters
    ----------
    credentials : HTTPAuthorizationCredentials
        Parsed ``Authorization`` header provided by the client.

    Returns
    -------
    str
        The validated token string.

    Raises
    ------
    HTTPException
        If the token is missing or fails verification.
    """

    token = credentials.credentials
    if not verify_token(token):
        raise HTTPException(status_code=status.HTTP_401_UNAUTHORIZED, detail="Invalid token")
    return token

    # For the test suite token verification is simplified

def verify_token(token: str) -> bool:
    """Basic token validation used in tests."""

    return bool(token)
<|MERGE_RESOLUTION|>--- conflicted
+++ resolved
@@ -4,16 +4,10 @@
 
 from typing import Any
 
-<<<<<<< HEAD
 try:
     import jwt
 except ModuleNotFoundError:  # pragma: no cover - optional dependency
     jwt = None  # type: ignore
-=======
-import jwt
-from fastapi import Depends, HTTPException, status
-from fastapi.security import HTTPAuthorizationCredentials, HTTPBearer
->>>>>>> 3f2f51b8
 
 
 def verify_token(token: str) -> bool:
