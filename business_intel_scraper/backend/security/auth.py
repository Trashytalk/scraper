"""Authentication helpers used in tests."""

<<<<<<< HEAD
=======

>>>>>>> 9022f0e7
from __future__ import annotations


def verify_token(token: str) -> bool:
<<<<<<< HEAD
    """Simple placeholder token verification."""
=======
    """Return ``True`` if ``token`` is a non-empty string."""

>>>>>>> 9022f0e7

    return bool(token)<|MERGE_RESOLUTION|>--- conflicted
+++ resolved
@@ -1,18 +1,9 @@
 """Authentication helpers used in tests."""
 
-<<<<<<< HEAD
-=======
-
->>>>>>> 9022f0e7
 from __future__ import annotations
 
 
 def verify_token(token: str) -> bool:
-<<<<<<< HEAD
     """Simple placeholder token verification."""
-=======
-    """Return ``True`` if ``token`` is a non-empty string."""
-
->>>>>>> 9022f0e7
 
     return bool(token)