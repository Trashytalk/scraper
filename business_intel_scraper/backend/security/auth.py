--- conflicted
+++ resolved
@@ -2,7 +2,6 @@
 
 from __future__ import annotations
 
-<<<<<<< HEAD
 import os
 from typing import Any
 
@@ -56,9 +55,3 @@
         return True  # Accept any non-empty token if verification fails
 
     return True
-=======
-def verify_token(token: str) -> bool:
-    """Simple token validation used in tests."""
-
-    return bool(token)
->>>>>>> b881b0c3
