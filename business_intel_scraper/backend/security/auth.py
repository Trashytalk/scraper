"""Authentication helpers used in tests."""

<<<<<<< HEAD
=======

>>>>>>> 30da0eaa
from __future__ import annotations


def verify_token(token: str) -> bool:
<<<<<<< HEAD
    """Simple placeholder token verification."""
=======
    """Return ``True`` if ``token`` is a non-empty string."""

>>>>>>> 30da0eaa

    return bool(token)<|MERGE_RESOLUTION|>--- conflicted
+++ resolved
@@ -1,18 +1,9 @@
 """Authentication helpers used in tests."""
 
-<<<<<<< HEAD
-=======
-
->>>>>>> 30da0eaa
 from __future__ import annotations
 
 
 def verify_token(token: str) -> bool:
-<<<<<<< HEAD
     """Simple placeholder token verification."""
-=======
-    """Return ``True`` if ``token`` is a non-empty string."""
-
->>>>>>> 30da0eaa
 
     return bool(token)