--- conflicted
+++ resolved
@@ -1,21 +1,11 @@
-<<<<<<< HEAD
 """Authentication helpers used in tests."""
-=======
-"""Authentication and authorization helpers used in tests."""
->>>>>>> b584e864
+
 
 from __future__ import annotations
 
 
 def verify_token(token: str) -> bool:
-<<<<<<< HEAD
     """Return ``True`` if ``token`` is a non-empty string."""
-=======
-    """Return ``True`` if ``token`` is a non-empty string.
 
-    The real application would verify the JWT using ``PyJWT``. For unit tests we
-    simply check that the token is not empty to avoid needing complex fixtures.
-    """
->>>>>>> b584e864
 
     return bool(token)