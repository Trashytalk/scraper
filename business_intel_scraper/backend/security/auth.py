"""Authentication helpers."""

from __future__ import annotations

<<<<<<< HEAD



def verify_token(token: str) -> bool:
    """Validate a JSON Web Token using ``PyJWT``.

    The token's signature, expiration (``exp`` claim) and optional ``aud``/``iss``
    claims are verified. Validation settings can be controlled via the following
    environment variables:

    ``JWT_SECRET``
        Secret key used for signature verification. Defaults to ``"secret"``.

    ``JWT_ALGORITHM``
        Algorithm to use when verifying the signature. Defaults to ``"HS256"``.

    ``JWT_AUDIENCE`` and ``JWT_ISSUER``
        Optional values to validate ``aud`` and ``iss`` claims respectively.

    Parameters
    ----------
    token : str
        Encoded JWT string.

    Returns
    -------
    bool
        ``True`` if the token is valid, ``False`` otherwise.
    """

    return bool(token)
=======

def verify_token(token: str) -> bool:
    """Very basic token check used by tests."""
    return bool(token)
>>>>>>> 28baa25a
<|MERGE_RESOLUTION|>--- conflicted
+++ resolved
@@ -1,9 +1,6 @@
 """Authentication helpers."""
 
 from __future__ import annotations
-
-<<<<<<< HEAD
-
 
 
 def verify_token(token: str) -> bool:
@@ -34,9 +31,3 @@
     """
 
     return bool(token)
-=======
-
-def verify_token(token: str) -> bool:
-    """Very basic token check used by tests."""
-    return bool(token)
->>>>>>> 28baa25a
