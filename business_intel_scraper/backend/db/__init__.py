<<<<<<< HEAD
"""Database utilities and ORM models."""

from .models import Base, Company
from .utils import ENGINE, SessionLocal, init_db, save_companies

__all__ = [
    "Base",
    "Company",
    "ENGINE",
    "SessionLocal",
    "init_db",
    "save_companies",
]
=======
"""Database engine setup for the backend."""

from __future__ import annotations

from sqlalchemy import create_engine
from sqlalchemy.orm import sessionmaker

from .models import Base


DATABASE_URL = "sqlite:///./data.db"

# Create the SQLAlchemy engine. ``future=True`` enables 2.0 style usage.
engine = create_engine(DATABASE_URL, future=True, echo=False)

# Factory for database sessions used throughout the application.
SessionLocal = sessionmaker(bind=engine, autoflush=False, autocommit=False)


def init_db() -> None:
    """Create all database tables if they do not exist."""

    Base.metadata.create_all(bind=engine)
>>>>>>> dd074b3f
<|MERGE_RESOLUTION|>--- conflicted
+++ resolved
@@ -1,4 +1,3 @@
-<<<<<<< HEAD
 """Database utilities and ORM models."""
 
 from .models import Base, Company
@@ -12,7 +11,7 @@
     "init_db",
     "save_companies",
 ]
-=======
+
 """Database engine setup for the backend."""
 
 from __future__ import annotations
@@ -36,4 +35,3 @@
     """Create all database tables if they do not exist."""
 
     Base.metadata.create_all(bind=engine)
->>>>>>> dd074b3f
