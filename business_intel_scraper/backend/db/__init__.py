--- conflicted
+++ resolved
@@ -2,23 +2,16 @@
 
 from __future__ import annotations
 
-<<<<<<< HEAD
 from settings import settings
 
-=======
-from business_intel_scraper.config import settings
->>>>>>> 97fc7d4c
 
 from sqlalchemy import create_engine
 from sqlalchemy.orm import sessionmaker
 
-<<<<<<< HEAD
 DATABASE_URL = settings.database.url
 
 engine = create_engine(DATABASE_URL, echo=True)
-=======
-engine = create_engine(settings.database_url, echo=True)
->>>>>>> 97fc7d4c
+
 SessionLocal = sessionmaker(autocommit=False, autoflush=False, bind=engine)
 
 
