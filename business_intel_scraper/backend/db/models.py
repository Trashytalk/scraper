--- conflicted
+++ resolved
@@ -70,13 +70,7 @@
         nullable=True,
     )
     status: Mapped[str] = mapped_column(String, default="pending")
-<<<<<<< HEAD
     company: Mapped[Company | None] = relationship("Company", back_populates="tasks")
-=======
-    company: Mapped["Company"] = relationship(
-        back_populates="tasks",
-    )
->>>>>>> 17faa0fe
 
 
 class OsintResult(Base):
