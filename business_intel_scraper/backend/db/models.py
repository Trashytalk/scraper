"""SQLAlchemy models."""

from __future__ import annotations

from sqlalchemy import String, ForeignKey
from sqlalchemy.orm import DeclarativeBase, Mapped, mapped_column, relationship
from typing import Optional


class Base(DeclarativeBase):
    """Base class for ORM models."""

    pass


class Company(Base):
    """ORM model for a company."""

    __tablename__ = "companies"

    id: Mapped[int] = mapped_column(primary_key=True)
    name: Mapped[str] = mapped_column(String, nullable=False)
    # Relationship back to :class:`ScrapeTask` does not declare ``back_populates``
    # on the task model. Using a simple ``relationship`` avoids mapper
    # configuration errors during tests.
    tasks: Mapped[list["ScrapeTask"]] = relationship(
        cascade="all, delete-orphan",
    )


class Location(Base):
    """ORM model for a geocoded location."""

    __tablename__ = "locations"

    id: Mapped[int] = mapped_column(primary_key=True)
    address: Mapped[str] = mapped_column(String, nullable=False)
    latitude: Mapped[float] = mapped_column(nullable=False)
    longitude: Mapped[float] = mapped_column(nullable=False)


class User(Base):
    """ORM model for an authenticated user."""

    __tablename__ = "users"

    id: Mapped[int] = mapped_column(primary_key=True)
    username: Mapped[str] = mapped_column(
        String, unique=True, nullable=False, index=True
    )
<<<<<<< HEAD
=======

>>>>>>> 90c3831c
    hashed_password: Mapped[str] = mapped_column(String, nullable=False)
    tasks: Mapped[list["ScrapeTask"]] = relationship(
        back_populates="user",
        cascade="all, delete-orphan",
    )


class ScrapeTask(Base):
    """ORM model for a scraping task."""

    __tablename__ = "scrape_tasks"

    id: Mapped[int] = mapped_column(primary_key=True)
    user_id: Mapped[int] = mapped_column(ForeignKey("users.id"), nullable=False)
    company_id: Mapped[int | None] = mapped_column(
        ForeignKey("companies.id"),
        nullable=True,
    )
    status: Mapped[str] = mapped_column(String, default="pending")
<<<<<<< HEAD
    company: Mapped["Company"] = relationship(back_populates="tasks")
=======
    company: Mapped[Company | None] = relationship(back_populates="tasks")

>>>>>>> 90c3831c


class OsintResult(Base):
    """ORM model for OSINT results produced by a task."""

    __tablename__ = "osint_results"

    id: Mapped[int] = mapped_column(primary_key=True)
    task_id: Mapped[int] = mapped_column(ForeignKey("scrape_tasks.id"))
    data: Mapped[str] = mapped_column(String, nullable=False)
    task: Mapped["ScrapeTask"] = relationship(back_populates="results")<|MERGE_RESOLUTION|>--- conflicted
+++ resolved
@@ -48,10 +48,7 @@
     username: Mapped[str] = mapped_column(
         String, unique=True, nullable=False, index=True
     )
-<<<<<<< HEAD
-=======
 
->>>>>>> 90c3831c
     hashed_password: Mapped[str] = mapped_column(String, nullable=False)
     tasks: Mapped[list["ScrapeTask"]] = relationship(
         back_populates="user",
@@ -71,12 +68,8 @@
         nullable=True,
     )
     status: Mapped[str] = mapped_column(String, default="pending")
-<<<<<<< HEAD
     company: Mapped["Company"] = relationship(back_populates="tasks")
-=======
-    company: Mapped[Company | None] = relationship(back_populates="tasks")
 
->>>>>>> 90c3831c
 
 
 class OsintResult(Base):
