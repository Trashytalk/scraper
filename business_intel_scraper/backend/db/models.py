--- conflicted
+++ resolved
@@ -18,11 +18,7 @@
     __tablename__ = "companies"
 
     id: Mapped[int] = mapped_column(primary_key=True)
-<<<<<<< HEAD
     name: Mapped[str] = mapped_column(String, nullable=False)
-=======
-    name: Mapped[str] = mapped_column(String, nullable=False, index=True)
->>>>>>> e21eba55
     tasks: Mapped[list["ScrapeTask"]] = relationship(
         back_populates="company",
         cascade="all, delete-orphan",
@@ -38,10 +34,8 @@
     address: Mapped[str] = mapped_column(String, nullable=False, index=True)
     latitude: Mapped[float] = mapped_column(nullable=False)
     longitude: Mapped[float] = mapped_column(nullable=False)
-<<<<<<< HEAD
     # Relationship to ``ScrapeTask`` omitted to keep schema simple for tests.
-=======
->>>>>>> e21eba55
+
 
 
 class User(Base):
