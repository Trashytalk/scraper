--- conflicted
+++ resolved
@@ -7,16 +7,6 @@
 
 from sqlalchemy.orm import DeclarativeBase, Mapped, mapped_column, relationship
 from typing import Optional
-<<<<<<< HEAD
-=======
-
-
-class UserRole(str, Enum):
-    """Enumerated user roles."""
-
-    ADMIN = "admin"
-    ANALYST = "analyst"
->>>>>>> 6a0183cf
 
 
 class Base(DeclarativeBase):
@@ -92,14 +82,11 @@
     )
     company: Mapped["Company"] = relationship(back_populates="tasks")
     status: Mapped[str] = mapped_column(String, default="pending")
-<<<<<<< HEAD
     # Minimal relationship back to Company to satisfy mapper configuration
     company: Mapped[Optional["Company"]] = relationship(
         "Company",
         back_populates="tasks",
     )
-=======
->>>>>>> 6a0183cf
 
 
 class OsintResult(Base):
