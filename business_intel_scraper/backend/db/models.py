"""SQLAlchemy models."""

from __future__ import annotations

from sqlalchemy import String, ForeignKey
from sqlalchemy.orm import DeclarativeBase, Mapped, mapped_column, relationship
from typing import Optional


class Base(DeclarativeBase):
    """Base class for ORM models."""

    pass


class Company(Base):
    """ORM model for a company."""

    __tablename__ = "companies"

    id: Mapped[int] = mapped_column(primary_key=True)
    name: Mapped[str] = mapped_column(String, nullable=False)
    # Relationship back to :class:`ScrapeTask` does not declare ``back_populates``
    # on the task model. Using a simple ``relationship`` avoids mapper
    # configuration errors during tests.
    tasks: Mapped[list["ScrapeTask"]] = relationship(
        cascade="all, delete-orphan",
    )


class Location(Base):
    """ORM model for a geocoded location."""

    __tablename__ = "locations"

    id: Mapped[int] = mapped_column(primary_key=True)
    address: Mapped[str] = mapped_column(String, nullable=False)
    latitude: Mapped[float] = mapped_column(nullable=False)
    longitude: Mapped[float] = mapped_column(nullable=False)


class User(Base):
    """ORM model for an authenticated user."""

    __tablename__ = "users"

    id: Mapped[int] = mapped_column(primary_key=True)
    username: Mapped[str] = mapped_column(
        String, unique=True, nullable=False, index=True
    )
<<<<<<< HEAD
=======

>>>>>>> b5ca1cf7
    hashed_password: Mapped[str] = mapped_column(String, nullable=False)
    tasks: Mapped[list["ScrapeTask"]] = relationship(
        back_populates="user",
        cascade="all, delete-orphan",
    )


class ScrapeTask(Base):
    """ORM model for a scraping task."""

    __tablename__ = "scrape_tasks"

    id: Mapped[int] = mapped_column(primary_key=True)
    user_id: Mapped[int] = mapped_column(ForeignKey("users.id"), nullable=False)
    company_id: Mapped[int | None] = mapped_column(
        ForeignKey("companies.id"),
        nullable=True,
    )
    status: Mapped[str] = mapped_column(String, default="pending")
<<<<<<< HEAD
    company: Mapped["Company"] = relationship(back_populates="tasks")
=======
    __allow_unmapped__ = True
    company = relationship(
        "Company",
        back_populates="tasks",
    )

>>>>>>> b5ca1cf7


class OsintResult(Base):
    """ORM model for OSINT results produced by a task."""

    __tablename__ = "osint_results"

    id: Mapped[int] = mapped_column(primary_key=True)
    task_id: Mapped[int] = mapped_column(ForeignKey("scrape_tasks.id"))
    data: Mapped[str] = mapped_column(String, nullable=False)
    task: Mapped["ScrapeTask"] = relationship(back_populates="results")<|MERGE_RESOLUTION|>--- conflicted
+++ resolved
@@ -48,10 +48,7 @@
     username: Mapped[str] = mapped_column(
         String, unique=True, nullable=False, index=True
     )
-<<<<<<< HEAD
-=======
 
->>>>>>> b5ca1cf7
     hashed_password: Mapped[str] = mapped_column(String, nullable=False)
     tasks: Mapped[list["ScrapeTask"]] = relationship(
         back_populates="user",
@@ -71,16 +68,8 @@
         nullable=True,
     )
     status: Mapped[str] = mapped_column(String, default="pending")
-<<<<<<< HEAD
     company: Mapped["Company"] = relationship(back_populates="tasks")
-=======
-    __allow_unmapped__ = True
-    company = relationship(
-        "Company",
-        back_populates="tasks",
-    )
 
->>>>>>> b5ca1cf7
 
 
 class OsintResult(Base):
