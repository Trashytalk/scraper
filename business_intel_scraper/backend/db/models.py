"""SQLAlchemy models."""

from __future__ import annotations

from sqlalchemy import String, ForeignKey
from sqlalchemy.orm import DeclarativeBase, Mapped, mapped_column, relationship
from typing import Optional


class Base(DeclarativeBase):
    """Base class for ORM models."""

    pass


class Company(Base):
    """ORM model for a company."""

    __tablename__ = "companies"

    id: Mapped[int] = mapped_column(primary_key=True)
    name: Mapped[str] = mapped_column(String, nullable=False)
    # Relationship back to :class:`ScrapeTask` does not declare ``back_populates``
    # on the task model. Using a simple ``relationship`` avoids mapper
    # configuration errors during tests.
    tasks: Mapped[list["ScrapeTask"]] = relationship(
        cascade="all, delete-orphan",
    )


class Location(Base):
    """ORM model for a geocoded location."""

    __tablename__ = "locations"

    id: Mapped[int] = mapped_column(primary_key=True)
    address: Mapped[str] = mapped_column(String, nullable=False)
    latitude: Mapped[float] = mapped_column(nullable=False)
    longitude: Mapped[float] = mapped_column(nullable=False)


class User(Base):
    """ORM model for an authenticated user."""

    __tablename__ = "users"

    id: Mapped[int] = mapped_column(primary_key=True)
    username: Mapped[str] = mapped_column(
        String, unique=True, nullable=False, index=True
    )

    hashed_password: Mapped[str] = mapped_column(String, nullable=False)
    tasks: Mapped[list["ScrapeTask"]] = relationship(
        back_populates="user",
        cascade="all, delete-orphan",
    )


class ScrapeTask(Base):
    """ORM model for a scraping task."""

    __tablename__ = "scrape_tasks"

    id: Mapped[int] = mapped_column(primary_key=True)
    user_id: Mapped[int] = mapped_column(ForeignKey("users.id"), nullable=False)
    company_id: Mapped[int | None] = mapped_column(
        ForeignKey("companies.id"),
        nullable=True,
    )
    status: Mapped[str] = mapped_column(String, default="pending")
<<<<<<< HEAD
    company: Mapped[Company | None] = relationship(
        "Company",
        back_populates="tasks",
    )
=======
    company: Mapped["Company"] = relationship(back_populates="tasks")

>>>>>>> 81a592bc


class OsintResult(Base):
    """ORM model for OSINT results produced by a task."""

    __tablename__ = "osint_results"

    id: Mapped[int] = mapped_column(primary_key=True)
    task_id: Mapped[int] = mapped_column(ForeignKey("scrape_tasks.id"))
    data: Mapped[str] = mapped_column(String, nullable=False)
    task: Mapped["ScrapeTask"] = relationship(back_populates="results")<|MERGE_RESOLUTION|>--- conflicted
+++ resolved
@@ -68,15 +68,10 @@
         nullable=True,
     )
     status: Mapped[str] = mapped_column(String, default="pending")
-<<<<<<< HEAD
     company: Mapped[Company | None] = relationship(
         "Company",
         back_populates="tasks",
     )
-=======
-    company: Mapped["Company"] = relationship(back_populates="tasks")
-
->>>>>>> 81a592bc
 
 
 class OsintResult(Base):
