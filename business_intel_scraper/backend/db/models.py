"""SQLAlchemy models."""

from __future__ import annotations

<<<<<<< HEAD
from sqlalchemy import String, ForeignKey
from enum import Enum
=======
from datetime import datetime

from sqlalchemy import String, ForeignKey, DateTime
>>>>>>> 816f67af
from sqlalchemy.orm import DeclarativeBase, Mapped, mapped_column, relationship
from typing import Optional


class UserRole(str, Enum):
    """Enumerated user roles."""

    ADMIN = "admin"
    ANALYST = "analyst"


class Base(DeclarativeBase):
    """Base class for ORM models."""

    pass


class Company(Base):
    """ORM model for a company."""

    __tablename__ = "companies"

    id: Mapped[int] = mapped_column(primary_key=True)
    name: Mapped[str] = mapped_column(String, nullable=False)
<<<<<<< HEAD
    tasks: Mapped[list["ScrapeTask"]] = relationship(cascade="all, delete-orphan")
=======
    # Relationship back to :class:`ScrapeTask` does not declare ``back_populates``
    # on the task model. Using a simple ``relationship`` avoids mapper
    # configuration errors during tests.
    tasks: Mapped[list["ScrapeTask"]] = relationship(
        cascade="all, delete-orphan",
    )
>>>>>>> 816f67af


class Location(Base):
    """ORM model for a geocoded location."""

    __tablename__ = "locations"

    id: Mapped[int] = mapped_column(primary_key=True)
    address: Mapped[str] = mapped_column(String, nullable=False)
    latitude: Mapped[float] = mapped_column(nullable=False)
    longitude: Mapped[float] = mapped_column(nullable=False)


class User(Base):
    """ORM model for an authenticated user."""

    __tablename__ = "users"

    id: Mapped[int] = mapped_column(primary_key=True)
    username: Mapped[str] = mapped_column(
        String, unique=True, nullable=False, index=True
    )

    hashed_password: Mapped[str] = mapped_column(String, nullable=False)
<<<<<<< HEAD
    role: Mapped[UserRole] = mapped_column(String, nullable=False, default=UserRole.ANALYST)
    # Relationship to tasks omitted to keep test models lightweight
=======
    tasks: Mapped[list["ScrapeTask"]] = relationship(
        back_populates="user",
        cascade="all, delete-orphan",
    )
>>>>>>> 816f67af


class ScrapeTask(Base):
    """ORM model for a scraping task."""

    __tablename__ = "scrape_tasks"

    id: Mapped[int] = mapped_column(primary_key=True)
    user_id: Mapped[int] = mapped_column(ForeignKey("users.id"), nullable=False)
    company_id: Mapped[int | None] = mapped_column(
        ForeignKey("companies.id"),
        nullable=True,
    )
    status: Mapped[str] = mapped_column(String, default="pending")
    company: Mapped["Company"] = relationship(
        back_populates="tasks",
    )


class OsintResult(Base):
    """ORM model for OSINT results produced by a task."""

    __tablename__ = "osint_results"

    id: Mapped[int] = mapped_column(primary_key=True)
    task_id: Mapped[int] = mapped_column(ForeignKey("scrape_tasks.id"))
    data: Mapped[str] = mapped_column(String, nullable=False)
    # Relationship omitted


class JobEvent(Base):
    """Record of job lifecycle events."""

    __tablename__ = "job_events"

    id: Mapped[int] = mapped_column(primary_key=True)
    job_id: Mapped[str] = mapped_column(String, index=True, nullable=False)
    event: Mapped[str] = mapped_column(String, nullable=False)
    message: Mapped[str | None] = mapped_column(String, nullable=True)
    timestamp: Mapped[datetime] = mapped_column(DateTime, default=datetime.utcnow)
<|MERGE_RESOLUTION|>--- conflicted
+++ resolved
@@ -2,14 +2,9 @@
 
 from __future__ import annotations
 
-<<<<<<< HEAD
 from sqlalchemy import String, ForeignKey
 from enum import Enum
-=======
-from datetime import datetime
 
-from sqlalchemy import String, ForeignKey, DateTime
->>>>>>> 816f67af
 from sqlalchemy.orm import DeclarativeBase, Mapped, mapped_column, relationship
 from typing import Optional
 
@@ -34,16 +29,7 @@
 
     id: Mapped[int] = mapped_column(primary_key=True)
     name: Mapped[str] = mapped_column(String, nullable=False)
-<<<<<<< HEAD
     tasks: Mapped[list["ScrapeTask"]] = relationship(cascade="all, delete-orphan")
-=======
-    # Relationship back to :class:`ScrapeTask` does not declare ``back_populates``
-    # on the task model. Using a simple ``relationship`` avoids mapper
-    # configuration errors during tests.
-    tasks: Mapped[list["ScrapeTask"]] = relationship(
-        cascade="all, delete-orphan",
-    )
->>>>>>> 816f67af
 
 
 class Location(Base):
@@ -68,15 +54,8 @@
     )
 
     hashed_password: Mapped[str] = mapped_column(String, nullable=False)
-<<<<<<< HEAD
     role: Mapped[UserRole] = mapped_column(String, nullable=False, default=UserRole.ANALYST)
     # Relationship to tasks omitted to keep test models lightweight
-=======
-    tasks: Mapped[list["ScrapeTask"]] = relationship(
-        back_populates="user",
-        cascade="all, delete-orphan",
-    )
->>>>>>> 816f67af
 
 
 class ScrapeTask(Base):
