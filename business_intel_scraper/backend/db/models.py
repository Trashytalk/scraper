"""SQLAlchemy models."""

from __future__ import annotations

from sqlalchemy import String, ForeignKey
from sqlalchemy.orm import DeclarativeBase, Mapped, mapped_column, relationship


class Base(DeclarativeBase):
    """Base class for ORM models."""

    pass


class Company(Base):
    """ORM model for a company."""

    __tablename__ = "companies"

    id: Mapped[int] = mapped_column(primary_key=True)
    name: Mapped[str] = mapped_column(String, nullable=False)
<<<<<<< HEAD


class Location(Base):
    """ORM model for a geocoded location."""

    __tablename__ = "locations"

    id: Mapped[int] = mapped_column(primary_key=True)
    address: Mapped[str] = mapped_column(String, nullable=False)
    latitude: Mapped[float] = mapped_column(nullable=False)
    longitude: Mapped[float] = mapped_column(nullable=False)
=======
    tasks: Mapped[list["ScrapeTask"]] = relationship(
        back_populates="company",
        cascade="all, delete-orphan",
    )


class User(Base):
    """ORM model for an authenticated user."""

    __tablename__ = "users"

    id: Mapped[int] = mapped_column(primary_key=True)
    username: Mapped[str] = mapped_column(String, unique=True, nullable=False)
    hashed_password: Mapped[str] = mapped_column(String, nullable=False)
    tasks: Mapped[list["ScrapeTask"]] = relationship(
        back_populates="user",
        cascade="all, delete-orphan",
    )


class ScrapeTask(Base):
    """ORM model for a scraping task."""

    __tablename__ = "scrape_tasks"

    id: Mapped[int] = mapped_column(primary_key=True)
    user_id: Mapped[int] = mapped_column(ForeignKey("users.id"), nullable=False)
    company_id: Mapped[int | None] = mapped_column(
        ForeignKey("companies.id"),
        nullable=True,
    )
    status: Mapped[str] = mapped_column(String, default="pending")
    user: Mapped["User"] = relationship(back_populates="tasks")
    company: Mapped["Company"] = relationship(back_populates="tasks")
    results: Mapped[list["OsintResult"]] = relationship(
        back_populates="task",
        cascade="all, delete-orphan",
    )


class OsintResult(Base):
    """ORM model for OSINT results produced by a task."""

    __tablename__ = "osint_results"

    id: Mapped[int] = mapped_column(primary_key=True)
    task_id: Mapped[int] = mapped_column(ForeignKey("scrape_tasks.id"))
    data: Mapped[str] = mapped_column(String, nullable=False)
    task: Mapped["ScrapeTask"] = relationship(back_populates="results")
>>>>>>> 6855ea89
<|MERGE_RESOLUTION|>--- conflicted
+++ resolved
@@ -19,7 +19,6 @@
 
     id: Mapped[int] = mapped_column(primary_key=True)
     name: Mapped[str] = mapped_column(String, nullable=False)
-<<<<<<< HEAD
 
 
 class Location(Base):
@@ -31,7 +30,6 @@
     address: Mapped[str] = mapped_column(String, nullable=False)
     latitude: Mapped[float] = mapped_column(nullable=False)
     longitude: Mapped[float] = mapped_column(nullable=False)
-=======
     tasks: Mapped[list["ScrapeTask"]] = relationship(
         back_populates="company",
         cascade="all, delete-orphan",
@@ -80,5 +78,4 @@
     id: Mapped[int] = mapped_column(primary_key=True)
     task_id: Mapped[int] = mapped_column(ForeignKey("scrape_tasks.id"))
     data: Mapped[str] = mapped_column(String, nullable=False)
-    task: Mapped["ScrapeTask"] = relationship(back_populates="results")
->>>>>>> 6855ea89
+    task: Mapped["ScrapeTask"] = relationship(back_populates="results")