--- conflicted
+++ resolved
@@ -47,14 +47,6 @@
     address: Mapped[str] = mapped_column(String, nullable=False)
     latitude: Mapped[float] = mapped_column(nullable=False)
     longitude: Mapped[float] = mapped_column(nullable=False)
-<<<<<<< HEAD
-
-=======
-    companies: Mapped[list["Company"]] = relationship(
-        back_populates="location",
-        cascade="all, delete-orphan",
-    )
->>>>>>> 8c647074
 
 class User(Base):
     """ORM model for an authenticated user."""
@@ -65,10 +57,7 @@
     username: Mapped[str] = mapped_column(
         String, unique=True, nullable=False, index=True
     )
-<<<<<<< HEAD
-=======
 
->>>>>>> 8c647074
     hashed_password: Mapped[str] = mapped_column(String, nullable=False)
     role: Mapped[UserRole] = mapped_column(String, nullable=False, default=UserRole.ANALYST)
     # Relationship to tasks omitted to keep test models lightweight
@@ -88,15 +77,7 @@
       
     company: Mapped["Company"] = relationship("Company", back_populates="tasks")
     status: Mapped[str] = mapped_column(String, default="pending")
-<<<<<<< HEAD
     company: Mapped[Optional["Company"]] = relationship(back_populates="tasks")
-=======
-    # Minimal relationship back to Company to satisfy mapper configuration
-    company: Mapped[Optional["Company"]] = relationship(
-        "Company",
-        back_populates="tasks",
-    )
->>>>>>> 8c647074
 
 
 class OsintResult(Base):
