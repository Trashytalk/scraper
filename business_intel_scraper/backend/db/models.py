"""SQLAlchemy models."""

from __future__ import annotations

from sqlalchemy import String, ForeignKey
from sqlalchemy.orm import DeclarativeBase, Mapped, mapped_column, relationship
from typing import Optional


class Base(DeclarativeBase):
    """Base class for ORM models."""

    pass


class Company(Base):
    """ORM model for a company."""

    __tablename__ = "companies"

    id: Mapped[int] = mapped_column(primary_key=True)
    name: Mapped[str] = mapped_column(String, nullable=False)
    # Relationship back to :class:`ScrapeTask` does not declare ``back_populates``
    # on the task model. Using a simple ``relationship`` avoids mapper
    # configuration errors during tests.
    tasks: Mapped[list["ScrapeTask"]] = relationship(
        cascade="all, delete-orphan",
    )


class Location(Base):
    """ORM model for a geocoded location."""

    __tablename__ = "locations"

    id: Mapped[int] = mapped_column(primary_key=True)
    address: Mapped[str] = mapped_column(String, nullable=False)
    latitude: Mapped[float] = mapped_column(nullable=False)
    longitude: Mapped[float] = mapped_column(nullable=False)


class User(Base):
    """ORM model for an authenticated user."""

    __tablename__ = "users"

    id: Mapped[int] = mapped_column(primary_key=True)
    username: Mapped[str] = mapped_column(
        String, unique=True, nullable=False, index=True
    )
<<<<<<< HEAD
=======

>>>>>>> d9cd30a2
    hashed_password: Mapped[str] = mapped_column(String, nullable=False)
    tasks: Mapped[list["ScrapeTask"]] = relationship(
        back_populates="user",
        cascade="all, delete-orphan",
    )


class ScrapeTask(Base):
    """ORM model for a scraping task."""

    __tablename__ = "scrape_tasks"

    id: Mapped[int] = mapped_column(primary_key=True)
    user_id: Mapped[int] = mapped_column(ForeignKey("users.id"), nullable=False)
    company_id: Mapped[int | None] = mapped_column(
        ForeignKey("companies.id"),
        nullable=True,
    )
    status: Mapped[str] = mapped_column(String, default="pending")
<<<<<<< HEAD
    __allow_unmapped__ = True
    company = relationship(
        "Company",
        back_populates="tasks",
    )
=======
    company: Mapped["Company"] = relationship(back_populates="tasks")

>>>>>>> d9cd30a2


class OsintResult(Base):
    """ORM model for OSINT results produced by a task."""

    __tablename__ = "osint_results"

    id: Mapped[int] = mapped_column(primary_key=True)
    task_id: Mapped[int] = mapped_column(ForeignKey("scrape_tasks.id"))
    data: Mapped[str] = mapped_column(String, nullable=False)
    task: Mapped["ScrapeTask"] = relationship(back_populates="results")<|MERGE_RESOLUTION|>--- conflicted
+++ resolved
@@ -48,10 +48,7 @@
     username: Mapped[str] = mapped_column(
         String, unique=True, nullable=False, index=True
     )
-<<<<<<< HEAD
-=======
 
->>>>>>> d9cd30a2
     hashed_password: Mapped[str] = mapped_column(String, nullable=False)
     tasks: Mapped[list["ScrapeTask"]] = relationship(
         back_populates="user",
@@ -71,16 +68,12 @@
         nullable=True,
     )
     status: Mapped[str] = mapped_column(String, default="pending")
-<<<<<<< HEAD
     __allow_unmapped__ = True
     company = relationship(
         "Company",
         back_populates="tasks",
     )
-=======
-    company: Mapped["Company"] = relationship(back_populates="tasks")
 
->>>>>>> d9cd30a2
 
 
 class OsintResult(Base):
