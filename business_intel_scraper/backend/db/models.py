"""SQLAlchemy models."""

from __future__ import annotations

from sqlalchemy import String, ForeignKey
from sqlalchemy.orm import DeclarativeBase, Mapped, mapped_column, relationship


class Base(DeclarativeBase):
    """Base class for ORM models."""

    pass


class Company(Base):
    """ORM model for a company."""

    __tablename__ = "companies"

    id: Mapped[int] = mapped_column(primary_key=True)
    name: Mapped[str] = mapped_column(String, nullable=False)
    tasks: Mapped[list["ScrapeTask"]] = relationship(
        back_populates="company",
        cascade="all, delete-orphan",
    )


class Location(Base):
    """ORM model for a geocoded location."""

    __tablename__ = "locations"

    id: Mapped[int] = mapped_column(primary_key=True)
    address: Mapped[str] = mapped_column(String, nullable=False, index=True)
    latitude: Mapped[float] = mapped_column(nullable=False)
    longitude: Mapped[float] = mapped_column(nullable=False)
<<<<<<< HEAD
    # Relationships to other tables are omitted for simplicity in the tests
    # to avoid needing foreign key joins.
=======
    # Relationship to ``ScrapeTask`` omitted to keep schema simple for tests.
>>>>>>> 9382eae1


class User(Base):
    """ORM model for an authenticated user."""

    __tablename__ = "users"

    id: Mapped[int] = mapped_column(primary_key=True)
    username: Mapped[str] = mapped_column(String, unique=True, nullable=False, index=True)
    hashed_password: Mapped[str] = mapped_column(String, nullable=False)
    # Relationship to tasks omitted to keep test models lightweight


class ScrapeTask(Base):
    """ORM model for a scraping task."""

    __tablename__ = "scrape_tasks"

    id: Mapped[int] = mapped_column(primary_key=True)
    user_id: Mapped[int] = mapped_column(
        ForeignKey("users.id"),
        nullable=False,
        index=True,
    )
    company_id: Mapped[int | None] = mapped_column(
        ForeignKey("companies.id"),
        nullable=True,
        index=True,
    )
<<<<<<< HEAD
    status: Mapped[str] = mapped_column(String, default="pending")
    # Relationships omitted; not needed for tests
=======
    status: Mapped[str] = mapped_column(String, default="pending", index=True)
    user: Mapped["User"] = relationship(back_populates="tasks")
    company: Mapped["Company"] = relationship(back_populates="tasks")
    results: Mapped[list["OsintResult"]] = relationship(
        back_populates="task",
        cascade="all, delete-orphan",
    )
>>>>>>> 9382eae1


class OsintResult(Base):
    """ORM model for OSINT results produced by a task."""

    __tablename__ = "osint_results"

    id: Mapped[int] = mapped_column(primary_key=True)
    task_id: Mapped[int] = mapped_column(ForeignKey("scrape_tasks.id"), index=True)
    data: Mapped[str] = mapped_column(String, nullable=False)
    # Relationship omitted<|MERGE_RESOLUTION|>--- conflicted
+++ resolved
@@ -34,12 +34,9 @@
     address: Mapped[str] = mapped_column(String, nullable=False, index=True)
     latitude: Mapped[float] = mapped_column(nullable=False)
     longitude: Mapped[float] = mapped_column(nullable=False)
-<<<<<<< HEAD
     # Relationships to other tables are omitted for simplicity in the tests
     # to avoid needing foreign key joins.
-=======
-    # Relationship to ``ScrapeTask`` omitted to keep schema simple for tests.
->>>>>>> 9382eae1
+
 
 
 class User(Base):
@@ -69,18 +66,8 @@
         nullable=True,
         index=True,
     )
-<<<<<<< HEAD
     status: Mapped[str] = mapped_column(String, default="pending")
     # Relationships omitted; not needed for tests
-=======
-    status: Mapped[str] = mapped_column(String, default="pending", index=True)
-    user: Mapped["User"] = relationship(back_populates="tasks")
-    company: Mapped["Company"] = relationship(back_populates="tasks")
-    results: Mapped[list["OsintResult"]] = relationship(
-        back_populates="task",
-        cascade="all, delete-orphan",
-    )
->>>>>>> 9382eae1
 
 
 class OsintResult(Base):
