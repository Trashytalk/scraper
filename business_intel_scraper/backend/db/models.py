--- conflicted
+++ resolved
@@ -57,10 +57,7 @@
     username: Mapped[str] = mapped_column(
         String, unique=True, nullable=False, index=True
     )
-<<<<<<< HEAD
-=======
 
->>>>>>> dfb6972d
     hashed_password: Mapped[str] = mapped_column(String, nullable=False)
     role: Mapped[UserRole] = mapped_column(String, nullable=False, default=UserRole.ANALYST)
     # Relationship to tasks omitted to keep test models lightweight
@@ -80,13 +77,9 @@
       
     company: Mapped["Company"] = relationship("Company", back_populates="tasks")
     status: Mapped[str] = mapped_column(String, default="pending")
-<<<<<<< HEAD
     company: Mapped[Company | None] = relationship(
         back_populates="tasks",
     )
-=======
-    company: Mapped[Optional["Company"]] = relationship(back_populates="tasks")
->>>>>>> dfb6972d
 
 
 class OsintResult(Base):
