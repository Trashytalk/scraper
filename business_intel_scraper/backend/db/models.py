--- conflicted
+++ resolved
@@ -35,10 +35,6 @@
     latitude: Mapped[float] = mapped_column(nullable=False)
     longitude: Mapped[float] = mapped_column(nullable=False)
     # Relationship to ``ScrapeTask`` omitted to keep schema simple for tests.
-<<<<<<< HEAD
-=======
-
->>>>>>> 7227b20b
 
 
 class User(Base):
