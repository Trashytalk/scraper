--- conflicted
+++ resolved
@@ -42,10 +42,7 @@
     username: Mapped[str] = mapped_column(
         String, unique=True, nullable=False, index=True
     )
-<<<<<<< HEAD
-=======
 
->>>>>>> f59ed380
     hashed_password: Mapped[str] = mapped_column(String, nullable=False)
     tasks: Mapped[list["ScrapeTask"]] = relationship(
         back_populates="user",
@@ -65,13 +62,10 @@
         nullable=True,
     )
     status: Mapped[str] = mapped_column(String, default="pending")
-<<<<<<< HEAD
     company: Mapped[Optional["Company"]] = relationship(
         back_populates="tasks",
     )
-=======
-    company: Mapped[Company | None] = relationship("Company", back_populates="tasks")
->>>>>>> f59ed380
+
 
 
 class OsintResult(Base):
