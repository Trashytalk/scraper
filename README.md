--- conflicted
+++ resolved
@@ -182,12 +182,7 @@
 - **Captcha solving** – `business_intel_scraper.backend.security.captcha` integrates with configurable providers like 2Captcha.
 - **Advanced proxy management** – proxy rotation works with simple providers; integration with commercial proxy APIs is planned.
 - **Geocoding helpers** – the geocoding pipeline currently returns deterministic coordinates and does not fully use online providers.
-<<<<<<< HEAD
 - **Full frontend dashboard** – the included frontend is a minimal placeholder meant for development.
 - **Additional OSINT tools** – Shodan and Nmap scans are now available as Celery tasks.
-=======
-- **Full frontend dashboard** – a lightweight React dashboard now shows job progress, logs and results in real time.
-- **Additional OSINT tools** – future releases will integrate more external tools and reporting features.
->>>>>>> c46742a4
 
 Contributions are welcome to help flesh out these areas.
