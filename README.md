<<<<<<< HEAD
# Business Intelligence Scraper

This project provides a modular framework for scraping and analyzing business intelligence data.

## API

The backend is built with FastAPI and exposes a simple health check at `/`.

### WebSocket Notifications

Real-time notifications are available via a WebSocket endpoint at `/ws/notifications`. Messages sent by any connected client are broadcast to all clients.
=======
# scraper

## Log Streaming

The backend exposes an SSE endpoint to stream log messages in real time.

```
GET /logs/stream
```

Use this route from the frontend to monitor running jobs or debug output.

This project contains various modules for business intelligence scraping.
The NLP backend now provides text-cleaning helpers for stripping HTML and
normalizing whitespace.
>>>>>>> 40f07f93
<|MERGE_RESOLUTION|>--- conflicted
+++ resolved
@@ -1,4 +1,3 @@
-<<<<<<< HEAD
 # Business Intelligence Scraper
 
 This project provides a modular framework for scraping and analyzing business intelligence data.
@@ -10,7 +9,7 @@
 ### WebSocket Notifications
 
 Real-time notifications are available via a WebSocket endpoint at `/ws/notifications`. Messages sent by any connected client are broadcast to all clients.
-=======
+
 # scraper
 
 ## Log Streaming
@@ -25,5 +24,4 @@
 
 This project contains various modules for business intelligence scraping.
 The NLP backend now provides text-cleaning helpers for stripping HTML and
-normalizing whitespace.
->>>>>>> 40f07f93
+normalizing whitespace.