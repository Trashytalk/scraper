# Business Intelligence Scraper

This project provides a modular framework for scraping and analyzing business intelligence data.

## Overview

The Business Intelligence Scraper is an experimental platform for collecting business data from the web and open-source intelligence (OSINT) tools. It combines Scrapy-based spiders, optional browser automation, and a FastAPI backend with Celery workers for asynchronous jobs.

## Architecture

The repository is organised as a single package named `business_intel_scraper`.  A FastAPI API coordinates scraping tasks executed by Celery workers.  Proxy rotation, NLP helpers and OSINT integrations live in dedicated modules.  Data can be persisted via SQLAlchemy models and Alembic migrations.  A small React dashboard and infrastructure scripts (Docker Compose and Kubernetes) are provided for local and production deployments.  See [docs/architecture.md](docs/architecture.md) for a detailed breakdown.

## API

The backend is built with FastAPI and exposes a simple health check at `/`.
Production deployments should enable HTTPS and can configure request rate
limits via environment variables.
Proxy rotation should be enabled to avoid blocking when scraping at scale.

### WebSocket Notifications

Real-time notifications are available via a WebSocket endpoint at `/ws/notifications`. Messages sent by any connected client are broadcast to all clients.

## Configuration

Copy `.env.example` to `.env` and update the values as needed. The application
recognizes the following settings:

```
API_KEY=your_api_key_here
DATABASE_URL=sqlite:///data.db
PROXY_URL=
CELERY_BROKER_URL=redis://localhost:6379/0
CELERY_RESULT_BACKEND=redis://localhost:6379/0
```

# scraper

## Log Streaming

The backend exposes an SSE endpoint to stream log messages in real time.

```
GET /logs/stream
```

Use this route from the frontend to monitor running jobs or debug output. Logs
are also written to `business_intel_scraper/backend/logs/app.log`. To forward
them to a centralized collector set `LOG_FORWARD_URL` in your environment and
see [docs/logging.md](docs/logging.md) for an example ELK setup.

## Metrics

Prometheus metrics are available at the `/metrics` endpoint. Run the server and
scrape metrics with Prometheus or `curl`:

```bash
curl http://localhost:8000/metrics
```

This project contains various modules for business intelligence scraping.
The NLP backend now provides text-cleaning helpers for stripping HTML and
normalizing whitespace.

## Database Migrations

Alembic is used to manage schema versions. To apply migrations run:

```bash
cd business_intel_scraper/backend/db
PYTHONPATH=../../.. alembic upgrade head
```

The command uses `alembic.ini` (or `DATABASE_URL`) to connect to the
database and upgrades it to the latest schema.

## Development

Formatting and linting are handled by **black** and **ruff**. Install both
tools and run them from the repository root before committing changes.

```bash
pip install black ruff

black .
ruff .
```

Use `ruff --fix .` to automatically apply suggested fixes.

## Installation

1. Clone the repository and create a Python virtual environment:
   ```bash
   git clone <repo-url>
   cd scraper
   python -m venv .venv
   source .venv/bin/activate
   ```
2. Install the framework along with its dependencies:
   ```bash
   pip install .
   ```
   For editable development installs use `pip install -e .`.
   The optional frontend requires Node.js. Run `npm install` inside
   `business_intel_scraper/frontend` to enable the real-time dashboard.
3. Copy `.env.example` to `.env` and adjust values to match your environment.

## Environment Variables

Configuration values are read from environment variables or an optional `.env` file in `business_intel_scraper/`.
Common settings include:

- `API_KEY` – credentials for external APIs.
- `GOOGLE_API_KEY` – API key for Google geocoding.
- `DATABASE_URL` – SQLAlchemy connection string (default `sqlite:///data.db`).
- `PROXY_URL` – proxy server address if scraping through a proxy.
- `PROXY_ROTATE` – set to `true` to rotate proxies on each request.
- `PROXY_PROVIDER_ENDPOINTS` – comma-separated API endpoints for commercial providers.
- `PROXY_API_KEY` – API key used with commercial proxy services.
- `CELERY_BROKER_URL` – broker URL for Celery tasks (`redis://localhost:6379/0` by default).
- `CELERY_RESULT_BACKEND` – result backend for Celery (defaults to the broker URL).
- `ALLOWED_ORIGINS` – comma-separated list of origins allowed for CORS (default `*`).
- `CAPTCHA_API_KEY` – API token for the CAPTCHA solving service (e.g. 2Captcha).
- `CAPTCHA_API_URL` – base URL for the CAPTCHA provider (defaults to `https://2captcha.com`).
- `CACHE_BACKEND` – set to `redis` or `filesystem` to enable request caching.
- `CACHE_REDIS_URL` – Redis connection URL when using the Redis backend.
- `CACHE_DIR` – directory used for the filesystem cache.
- `CACHE_EXPIRE` – cache expiration time in seconds (default `3600`).
- `LOG_FORWARD_URL` – optional HTTP endpoint to forward JSON logs.
- `LOG_LEVEL` – logging level for the API and workers.

## Proxy Configuration

Configure proxy rotation using provider classes. Supply one or more providers to
`ProxyManager` for automatic fallback when a proxy fails. Each proxy is verified
using a lightweight health check so blocked or dead proxies are skipped
automatically. Commercial services can be used via `CommercialProxyAPIProvider`
together with the `PROXY_PROVIDER_ENDPOINTS` and `PROXY_API_KEY` variables.

## Running the Server

Start the FastAPI app with Uvicorn:

```bash
uvicorn business_intel_scraper.backend.api.main:app --reload
```

If background tasks are used, run a Celery worker in a separate terminal:

```bash
celery -A business_intel_scraper.backend.workers.tasks.celery_app worker --loglevel=info
```
To run scrapes automatically on a schedule, start Celery beat:

```bash
celery -A business_intel_scraper.backend.workers.tasks.celery_app beat --loglevel=info
```
This runs the `scheduled_run_all_spiders` task every day at midnight to launch
all available spiders.

With the services running you can interact with the API:

```bash
curl http://localhost:8000/              # health check
curl -X POST http://localhost:8000/scrape # launch the example spider
```

Task progress can be queried at `/tasks/<task_id>` and log messages stream from `/logs/stream`.

## Workflow

1. Install dependencies and copy `.env.example` to `.env`.
2. Start Redis, then run the API and a Celery worker.
3. Queue jobs via `POST /scrape` or the CLI.
4. Check `/tasks/<id>` and `/logs/stream` to monitor progress.
5. Download results from `/export` or via the CLI once jobs complete.
6. Optional: run Celery beat to execute periodic jobs.

See [docs/workflow.md](docs/workflow.md) for a more detailed walk-through.

### Command Line Client

A small CLI is included for interacting with the API. It defaults to http://localhost:8000 and reads a bearer token from the `BI_SCRAPER_TOKEN` environment variable.

```bash
<<<<<<< HEAD
python -m business_intel_scraper.cli scrape       # launch a job
python -m business_intel_scraper.cli status <id>  # check status
python -m business_intel_scraper.cli download -o results.json
python -m business_intel_scraper.cli export --format csv -o results.csv
=======
bi-scraper scrape             # launch a job
bi-scraper status <id>        # check status
bi-scraper download -o results.json
>>>>>>> 5b35a9eb
```

The repository also provides a `docker-compose.yml` in `business_intel_scraper/` for launching Redis, the API and a worker together:

```bash
docker run -d -p 6379:6379 --name redis redis:7
cd business_intel_scraper
docker compose up --build
```
See `docs/deployment.md` for Kubernetes deployment instructions.

## Third-Party Integrations

Lightweight wrappers for several external scraping projects are available in
`business_intel_scraper.backend.integrations`. They expose helper functions for
running tools like `crawl4ai`, `SecretScraper`, `colly`, `proxy_pool`,
`spiderfoot` and ProjectDiscovery's `katana`. Each wrapper simply invokes the
underlying CLI when present and raises ``NotImplementedError`` if the tool is
missing.

## Roadmap and Incomplete Features

The repository contains working examples for scraping, simple NLP and OSINT tasks, but several pieces are intentionally stubbed out or incomplete:

- **Captcha solving** – `business_intel_scraper.backend.security.captcha` integrates with configurable providers like 2Captcha.
- **Advanced proxy management** – proxy rotation works with simple providers; integration with commercial proxy APIs is planned.
- **Geocoding helpers** – addresses are geocoded via OpenStreetMap Nominatim or Google when a `GOOGLE_API_KEY` is provided.
- **Frontend dashboard** – a lightweight dashboard displays job progress, logs and scraped results in real time.
- **Additional OSINT tools** – Shodan and Nmap scans are now available as Celery tasks.

Contributions are welcome to help flesh out these areas.
<|MERGE_RESOLUTION|>--- conflicted
+++ resolved
@@ -184,17 +184,11 @@
 A small CLI is included for interacting with the API. It defaults to http://localhost:8000 and reads a bearer token from the `BI_SCRAPER_TOKEN` environment variable.
 
 ```bash
-<<<<<<< HEAD
 python -m business_intel_scraper.cli scrape       # launch a job
 python -m business_intel_scraper.cli status <id>  # check status
 python -m business_intel_scraper.cli download -o results.json
 python -m business_intel_scraper.cli export --format csv -o results.csv
-=======
-bi-scraper scrape             # launch a job
-bi-scraper status <id>        # check status
-bi-scraper download -o results.json
->>>>>>> 5b35a9eb
-```
+
 
 The repository also provides a `docker-compose.yml` in `business_intel_scraper/` for launching Redis, the API and a worker together:
 
