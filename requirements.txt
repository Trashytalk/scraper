fastapi
uvicorn[standard]
celery
scrapy
sqlalchemy
requests
httpx
spacy
playwright
<<<<<<< HEAD
passlib
PyJWT
=======
prometheus-client
>>>>>>> 72156d76
<|MERGE_RESOLUTION|>--- conflicted
+++ resolved
@@ -7,9 +7,6 @@
 httpx
 spacy
 playwright
-<<<<<<< HEAD
 passlib
 PyJWT
-=======
 prometheus-client
->>>>>>> 72156d76
